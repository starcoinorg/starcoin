use crate::miner_client::MinerClient;
use crate::MinerActor;
use actix_rt::System;
use bus::BusActor;
use chain::{ChainActor, ChainActorRef};
use config::{NodeConfig, PacemakerStrategy};
use consensus::argon_consensus::ArgonConsensus;
use consensus::dummy::DummyConsensus;
use executor::executor::Executor;
use executor::mock_executor::MockExecutor;
use logger::prelude::*;
use network::network::NetworkActor;
use starcoin_genesis::Genesis;
use std::sync::Arc;
use storage::cache_storage::CacheStorage;
use storage::db_storage::DBStorage;
use storage::StarcoinStorage;
use sync::{DownloadActor, ProcessActor, SyncActor};
use tokio::time::{delay_for, Duration};
use traits::{ChainAsyncService, TxPoolAsyncService};
use txpool::TxPoolRef;
use types::{account_address::AccountAddress, peer_info::PeerInfo};
#[test]
fn it_works() {
    assert_eq!(2 + 2, 4);
}

#[test]
fn test_miner_with_schedule_pacemaker() {
    ::logger::init_for_test();
    let rt = tokio::runtime::Runtime::new().unwrap();
    let handle = rt.handle().clone();
    let mut system = System::new("test");

    let fut = async move {
        let peer_info = Arc::new(PeerInfo::random());
        let config = Arc::new(NodeConfig::random_for_test());
        let bus = BusActor::launch();
        let cache_storage = Arc::new(CacheStorage::new());
        let tmpdir = libra_temppath::TempPath::new();
        let db_storage = Arc::new(DBStorage::new(tmpdir.path()));
        let storage = Arc::new(StarcoinStorage::new(cache_storage, db_storage).unwrap());
        let key_pair = config.network.network_keypair();
        let _address = AccountAddress::from_public_key(&key_pair.public_key);
<<<<<<< HEAD
        let genesis = Genesis::new::<MockExecutor, ArgonConsensus, StarcoinStorage>(
=======
        let genesis = Genesis::new::<Executor, DummyConsensus, StarcoinStorage>(
>>>>>>> 95d1274a
            config.clone(),
            storage.clone(),
        )
        .unwrap();
        let txpool = {
            let best_block_id = genesis.startup_info().head.get_head();
            TxPoolRef::start(
                config.tx_pool.clone(),
                storage.clone(),
                best_block_id,
                bus.clone(),
            )
        };
        let network = NetworkActor::launch(config.clone(), bus.clone(), handle.clone());
        let chain = ChainActor::launch(
            config.clone(),
            genesis.startup_info().clone(),
            storage.clone(),
            Some(network.clone()),
            bus.clone(),
            txpool.clone(),
        )
        .unwrap();
        let _miner = MinerActor::<
<<<<<<< HEAD
            ArgonConsensus,
            MockExecutor,
=======
            DummyConsensus,
            Executor,
>>>>>>> 95d1274a
            TxPoolRef,
            ChainActorRef<MockExecutor, DummyConsensus>,
            StarcoinStorage,
        >::launch(
            config.clone(),
            bus.clone(),
            storage.clone(),
            txpool.clone(),
            chain.clone(),
            None,
        );

        handle.spawn(MinerClient::main_loop(config.miner.stratum_server.clone()));
        let process_actor = ProcessActor::launch(
            Arc::clone(&peer_info),
            chain.clone(),
            network.clone(),
            bus.clone(),
        )
        .unwrap();
        let download_actor =
            DownloadActor::launch(peer_info, chain.clone(), network.clone(), bus.clone())
                .expect("launch DownloadActor failed.");
        let _sync = SyncActor::launch(bus.clone(), process_actor, download_actor).unwrap();

        delay_for(Duration::from_millis(6 * 10 * 1000)).await;
        let number = chain.clone().master_head_header().await.unwrap().number();
        info!("current block number: {}", number);
        assert!(number > 1);
    };
    system.block_on(fut);
    drop(rt);
}

#[ignore]
#[test]
fn test_miner_with_ondemand_pacemaker() {
    ::logger::init_for_test();
    let rt = tokio::runtime::Runtime::new().unwrap();
    let handle = rt.handle().clone();
    let mut system = System::new("test");

    let fut = async move {
        let peer_info = Arc::new(PeerInfo::random());
        let mut conf = NodeConfig::random_for_test();
        conf.miner.pacemaker_strategy = PacemakerStrategy::Ondemand;
        let config = Arc::new(conf);
        let bus = BusActor::launch();
        let cache_storage = Arc::new(CacheStorage::new());
        let tmpdir = libra_temppath::TempPath::new();
        let db_storage = Arc::new(DBStorage::new(tmpdir.path()));
        let storage = Arc::new(StarcoinStorage::new(cache_storage, db_storage).unwrap());

        let key_pair = config.network.network_keypair();
        let _address = AccountAddress::from_public_key(&key_pair.public_key);
<<<<<<< HEAD
        let genesis = Genesis::new::<MockExecutor, ArgonConsensus, StarcoinStorage>(
=======
        let genesis = Genesis::new::<Executor, DummyConsensus, StarcoinStorage>(
>>>>>>> 95d1274a
            config.clone(),
            storage.clone(),
        )
        .unwrap();
        let txpool = {
            let best_block_id = genesis.startup_info().head.get_head();
            TxPoolRef::start(
                config.tx_pool.clone(),
                storage.clone(),
                best_block_id,
                bus.clone(),
            )
        };
        let network = NetworkActor::launch(config.clone(), bus.clone(), handle);
        let chain = ChainActor::launch(
            config.clone(),
            genesis.startup_info().clone(),
            storage.clone(),
            Some(network.clone()),
            bus.clone(),
            txpool.clone(),
        )
        .unwrap();
        let receiver = txpool.clone().subscribe_txns().await.unwrap();

        let _miner = MinerActor::<
<<<<<<< HEAD
            ArgonConsensus,
            MockExecutor,
=======
            DummyConsensus,
            Executor,
>>>>>>> 95d1274a
            TxPoolRef,
            ChainActorRef<MockExecutor, DummyConsensus>,
            StarcoinStorage,
        >::launch(
            config.clone(),
            bus.clone(),
            storage.clone(),
            txpool.clone(),
            chain.clone(),
            Some(receiver),
        );

        let process_actor = ProcessActor::launch(
            Arc::clone(&peer_info),
            chain.clone(),
            network.clone(),
            bus.clone(),
        )
        .unwrap();
        let download_actor =
            DownloadActor::launch(peer_info, chain.clone(), network.clone(), bus.clone())
                .expect("launch DownloadActor failed.");
        let _sync = SyncActor::launch(bus.clone(), process_actor, download_actor).unwrap();

        delay_for(Duration::from_millis(6 * 10 * 1000)).await;

        let number = chain.clone().master_head_header().await.unwrap().number();
        info!("{}", number);
        assert!(number > 0);

        delay_for(Duration::from_millis(1000)).await;
    };
    system.block_on(fut);
    drop(rt);
}<|MERGE_RESOLUTION|>--- conflicted
+++ resolved
@@ -20,6 +20,7 @@
 use traits::{ChainAsyncService, TxPoolAsyncService};
 use txpool::TxPoolRef;
 use types::{account_address::AccountAddress, peer_info::PeerInfo};
+
 #[test]
 fn it_works() {
     assert_eq!(2 + 2, 4);
@@ -42,11 +43,7 @@
         let storage = Arc::new(StarcoinStorage::new(cache_storage, db_storage).unwrap());
         let key_pair = config.network.network_keypair();
         let _address = AccountAddress::from_public_key(&key_pair.public_key);
-<<<<<<< HEAD
-        let genesis = Genesis::new::<MockExecutor, ArgonConsensus, StarcoinStorage>(
-=======
         let genesis = Genesis::new::<Executor, DummyConsensus, StarcoinStorage>(
->>>>>>> 95d1274a
             config.clone(),
             storage.clone(),
         )
@@ -60,7 +57,7 @@
                 bus.clone(),
             )
         };
-        let network = NetworkActor::launch(config.clone(), bus.clone(), handle.clone());
+        let network = NetworkActor::launch(config.clone(), bus.clone(), handle);
         let chain = ChainActor::launch(
             config.clone(),
             genesis.startup_info().clone(),
@@ -71,13 +68,8 @@
         )
         .unwrap();
         let _miner = MinerActor::<
-<<<<<<< HEAD
-            ArgonConsensus,
-            MockExecutor,
-=======
             DummyConsensus,
             Executor,
->>>>>>> 95d1274a
             TxPoolRef,
             ChainActorRef<MockExecutor, DummyConsensus>,
             StarcoinStorage,
@@ -133,11 +125,7 @@
 
         let key_pair = config.network.network_keypair();
         let _address = AccountAddress::from_public_key(&key_pair.public_key);
-<<<<<<< HEAD
-        let genesis = Genesis::new::<MockExecutor, ArgonConsensus, StarcoinStorage>(
-=======
         let genesis = Genesis::new::<Executor, DummyConsensus, StarcoinStorage>(
->>>>>>> 95d1274a
             config.clone(),
             storage.clone(),
         )
@@ -164,13 +152,8 @@
         let receiver = txpool.clone().subscribe_txns().await.unwrap();
 
         let _miner = MinerActor::<
-<<<<<<< HEAD
-            ArgonConsensus,
-            MockExecutor,
-=======
             DummyConsensus,
             Executor,
->>>>>>> 95d1274a
             TxPoolRef,
             ChainActorRef<MockExecutor, DummyConsensus>,
             StarcoinStorage,
