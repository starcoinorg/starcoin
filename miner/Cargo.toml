--- conflicted
+++ resolved
@@ -27,12 +27,9 @@
 logger = {path = "../commons/logger", package="starcoin-logger"}
 futures-channel = "0.3"
 crypto = { package="starcoin-crypto", path = "../commons/crypto"}
-<<<<<<< HEAD
 starcoin-accumulator = {path = "../core/accumulator", package="starcoin-accumulator"}
-=======
 sc_stratum = {path = "./stratum", package ="starcoin-stratum"}
 async-std = { version = "1.0.1", features = ["unstable"]}
 
->>>>>>> 6353c2c8
 [dev-dependencies]
 sync = {path = "../sync", package="starcoin-sync" }