[workspace]
resolver = "2"
members = [
    "benchmarks",
    "commons/stest",
    "commons/bcs_ext",
    "commons/decrypt",
    "commons/logger",
    "commons/scmd",
    "commons/metrics",
    "commons/utils",
    "commons/service-registry",
    "commons/timeout-join-handler",
    "commons/serde-helpers",
    "commons/stream-task",
    "commons/api-limiter",
    "commons/accumulator",
    "commons/forkable-jellyfish-merkle",
    "commons/time-service",
    "types",
    "types/uint",
    "genesis",
    "state/api",
    "state/state-tree",
    "state/statedb",
    "state/state-store-api",
    "state/service",
    "config",
    "storage",
    "consensus",
    "consensus/cryptonight-rs",
    "testsuite",
    "txpool",
    "txpool/api",
    "txpool/mock-service",
    "executor",
    "executor/benchmark",
    "contrib-contracts",
    "chain",
    "chain/api",
    "chain/open-block",
    "chain/mock",
    "chain/chain-notify",
    "chain/service",
    "node/api",
    "node",
    "sync",
    "sync/api",
    "block-relayer",
    "miner",
    "node",
    "network-p2p",
    "network-p2p/types",
    "network-p2p/peerset",
    "network",
    "network/types",
    "network/api",
    "network-rpc",
    "network-rpc/derive",
    "network-rpc/core",
    "network-rpc/api",
    "account/api",
    "account",
    "account/service",
    "account/provider",
    "rpc/api",
    "rpc/middleware",
    "rpc/client",
    "rpc/server",
    "vm/types",
    "vm/vm-runtime",
    "vm/natives",
    "vm/stdlib",
    "vm/compiler",
    "vm/move-prover",
    "vm/transaction-builder",
    "vm/transaction-builder-generator",
    "vm/move-coverage",
    "vm/resource-viewer",
    "vm/starcoin-gas",
    "vm/dev",
    "vm/gas-algebra-ext",
    "vm/move-explain",
    "vm/move-package-manager",
    "vm/vm-status-translator",
    "vm/starcoin-transactional-test-harness",
    "abi/types",
    "abi/decoder",
    "abi/resolver",
    "test-helper",
    "cmd/starcoin",
    "cmd/faucet",
    "cmd/tx-factory",
    "cmd/miner_client",
    "cmd/generator",
    "dataformat-generator",
    "cmd/indexer",
    "cmd/resource-exporter",
    "cmd/merkle-generator",
    "cmd/peer-watcher",
    "cmd/airdrop",
    "cmd/replay",
    "stratum",
    "cmd/miner_client/api",
    "cmd/db-exporter",
    "cmd/genesis-nft-miner",
]

default-members = [
    "benchmarks",
    "commons/stest",
    "commons/bcs_ext",
    "commons/decrypt",
    "commons/logger",
    "commons/scmd",
    "commons/metrics",
    "commons/utils",
    "commons/service-registry",
    "commons/timeout-join-handler",
    "commons/serde-helpers",
    "commons/stream-task",
    "commons/api-limiter",
    "commons/accumulator",
    "commons/forkable-jellyfish-merkle",
    "types",
    "types/uint",
    "genesis",
    "state/api",
    "state/state-tree",
    "state/statedb",
    "state/state-store-api",
    "state/service",
    "config",
    "storage",
    "consensus",
    "consensus/cryptonight-rs",
    "testsuite",
    "txpool",
    "txpool/api",
    "txpool/mock-service",
    "executor",
    "executor/benchmark",
    "contrib-contracts",
    "chain",
    "chain/api",
    "chain/open-block",
    "chain/mock",
    "chain/chain-notify",
    "chain/service",
    "node/api",
    "node",
    "sync",
    "sync/api",
    "block-relayer",
    "miner",
    "node",
    "network-p2p",
    "network-p2p/types",
    "network-p2p/peerset",
    "network",
    "network/api",
    "network-rpc",
    "network-rpc/derive",
    "network-rpc/core",
    "network-rpc/api",
    "account/api",
    "account",
    "account/service",
    "rpc/api",
    "rpc/middleware",
    "rpc/client",
    "rpc/server",
    "vm/types",
    "vm/vm-runtime",
    "vm/natives",
    "vm/stdlib",
    "vm/compiler",
    "vm/move-prover",
    "vm/transaction-builder",
    "vm/transaction-builder-generator",
    "vm/move-coverage",
    "vm/resource-viewer",
    "vm/starcoin-gas",
    "vm/dev",
    "vm/gas-algebra-ext",
    "vm/move-explain",
    "vm/move-package-manager",
    "vm/vm-status-translator",
    "vm/starcoin-transactional-test-harness",
    "abi/types",
    "abi/decoder",
    "abi/resolver",
    "test-helper",
    "cmd/starcoin",
    "cmd/faucet",
    "cmd/tx-factory",
    "cmd/miner_client",
    "cmd/generator",
    "dataformat-generator",
    "cmd/indexer",
    "cmd/resource-exporter",
    "cmd/merkle-generator",
    "cmd/peer-watcher",
    "cmd/airdrop",
    "cmd/replay",
    "cmd/genesis-nft-miner",
    "stratum",
    "cmd/miner_client/api",
    "cmd/db-exporter",
]

[profile.dev]
panic = "unwind"

[profile.release]
debug = false
panic = "unwind"
debug-assertions = false
codegen-units = 1

[workspace.package]
authors = ["Starcoin Core Dev <dev@starcoin.org>"]
edition = "2021"
homepage = "https://starcoin.org"
license = "Apache-2.0"
publish = false
repository = "https://github.com/starcoinorg/starcoin"
rust-version = "1.64"

[workspace.dependencies]
actix = "0.13"
actix-rt = "2.6"
aes-gcm = "0.9"
anyhow = "~1"
api-limiter = { path = "commons/api-limiter" }
arc-swap = "1.5.1"
arrayref = "0.3"
ascii = "1.0.0"
async-std = "1.12"
async-trait = "0.1.53"
asynchronous-codec = "0.5"
atomic-counter = "1.0.1"
atty = "0.2.14"
backtrace = "0.3"
bcs = "0.1"
bcs-ext = { path = "commons/bcs_ext" }
bech32 = "0.9"
bencher = "0.1.5"
bitflags = "1.3.2"
bs58 = "0.3.1"
byteorder = "1.3.4"
bytes = "1"
chrono = { version = "0.4.19", default-features = false, features = ["clock"] }
clap = { version = "3", features = ["derive"] }
cli-table = "0.3.2"
coarsetime = "0.1.22"
codespan = { version = "0.8.0", features = ["serialization"] }
codespan-reporting = "0.11"
colored = "2.0.0"
criterion = "0.3"
crossbeam-channel = "0.5.6"
cryptonight-rs = { path = "consensus/cryptonight-rs" }
csv = "~1"
ctrlc = { version = "3.2.2", features = ["termination"] }
cucumber = { package = "cucumber_rust", version = "^0.6.0" }
darling = "0.10.2"
dashmap = "~5"
datatest-stable = "0.1.3"
derive_more = "0.99.14"
difference = "2.0.0"
dirs-next = "2.0.0"
dyn-clone = "1.0.8"
either = "~1"
elasticsearch = "8.5.0-alpha.1"
ethereum-types = "0.9"
starcoin-executor-benchmark = { path = "executor/benchmark" }
fnv = "1.0.6"
forkable-jellyfish-merkle = { path = "commons/forkable-jellyfish-merkle" }
fs_extra = "1.2.0"
futures = "0.3.12"
futures-channel = "0.3"
futures-core = "0.3.4"
futures-retry = "0.6"
futures-timer = "3.0"
futures-util = "~0.3"
git-version = "0.3.5"
governor = { version = "0.4.2", features = ["dashmap"] }
heck = "0.3.3"
hex = "0.4"
hmac = "0.12.1"
hyper = { version = "0.14.12", features = ["full"] }
include_dir = { version = "0.6.2", features = ["search"] }
indicatif = "0.16.2"
ip_network = "0.3.4"
io-lifetimes = "1.0.5"
itertools = "0.10.3"
jpst = "0.1.1"
jsonpath = "0.1.1"
jsonrpc-client-transports = "18"
jsonrpc-core = "18"
jsonrpc-core-client = "18"
jsonrpc-derive = "18"
openrpc-derive = {git = "https://github.com/starcoinorg/openrpc-rs",rev = "f8ab047e30927cdf2f605b61a219c975d6c4f666",features=["jsonrpc"]}
openrpc-schema = {git = "https://github.com/starcoinorg/openrpc-rs",rev = "f8ab047e30927cdf2f605b61a219c975d6c4f666"}

jsonrpc-http-server = "18"
jsonrpc-ipc-server = "18"
jsonrpc-pubsub = "18"
jsonrpc-server-utils = "18"
jsonrpc-tcp-server = "18"
jsonrpc-ws-server = "18"
lazy_static = "1.4.0"
libc = "^0.2"
libloading = "0.7.2"
libp2p = { version = "0.50.0", features = ["dns", "identify", "kad", "macros", "mdns", "mplex", "noise", "ping", "tcp", "tokio", "yamux", "websocket", "secp256k1"] }
libp2p-core = { version = "0.50.0" }
libsecp256k1 = "0.7.1"
linked-hash-map = "0.5.6"
linked_hash_set = "0.1.3"
log = { version = "0.4.16" }
log4rs = { version = "1.2.0", features = ["background_rotation", "gzip"] }
lru = "0.7.8"
merkletree = { version = "0.22.1" }
mirai-annotations = "1.10.1"
<<<<<<< HEAD
move-binary-format = { git = "https://github.com/starcoinorg/move", rev = "33ceab915a675cb6cabe83cf067389f02d2d7f29" }
move-bytecode-source-map = { git = "https://github.com/starcoinorg/move", rev = "33ceab915a675cb6cabe83cf067389f02d2d7f29" }
move-bytecode-verifier = { git = "https://github.com/starcoinorg/move", rev = "33ceab915a675cb6cabe83cf067389f02d2d7f29" }
move-cli = { git = "https://github.com/starcoinorg/move", rev = "33ceab915a675cb6cabe83cf067389f02d2d7f29" }
move-command-line-common = { git = "https://github.com/starcoinorg/move", rev = "33ceab915a675cb6cabe83cf067389f02d2d7f29" }
move-compiler = { git = "https://github.com/starcoinorg/move", rev = "33ceab915a675cb6cabe83cf067389f02d2d7f29" }
move-core-types = { git = "https://github.com/starcoinorg/move", rev = "33ceab915a675cb6cabe83cf067389f02d2d7f29" }
move-coverage = { git = "https://github.com/starcoinorg/move", rev = "33ceab915a675cb6cabe83cf067389f02d2d7f29" }
move-disassembler = { git = "https://github.com/starcoinorg/move", rev = "33ceab915a675cb6cabe83cf067389f02d2d7f29" }
move-docgen = { git = "https://github.com/starcoinorg/move", rev = "33ceab915a675cb6cabe83cf067389f02d2d7f29" }
move-errmapgen = { git = "https://github.com/starcoinorg/move", rev = "33ceab915a675cb6cabe83cf067389f02d2d7f29" }
move-ir-compiler = { git = "https://github.com/starcoinorg/move", rev = "33ceab915a675cb6cabe83cf067389f02d2d7f29" }
move-ir-types = { git = "https://github.com/starcoinorg/move", rev = "33ceab915a675cb6cabe83cf067389f02d2d7f29" }
move-model = { git = "https://github.com/starcoinorg/move", rev = "33ceab915a675cb6cabe83cf067389f02d2d7f29" }
move-package = { git = "https://github.com/starcoinorg/move", rev = "33ceab915a675cb6cabe83cf067389f02d2d7f29" }
move-prover = { git = "https://github.com/starcoinorg/move", rev = "33ceab915a675cb6cabe83cf067389f02d2d7f29" }
move-prover-test-utils = { git = "https://github.com/starcoinorg/move", rev = "33ceab915a675cb6cabe83cf067389f02d2d7f29" }
move-resource-viewer = { git = "https://github.com/starcoinorg/move", rev = "33ceab915a675cb6cabe83cf067389f02d2d7f29" }
move-stdlib = { git = "https://github.com/starcoinorg/move", rev = "33ceab915a675cb6cabe83cf067389f02d2d7f29" }
move-transactional-test-runner = { git = "https://github.com/starcoinorg/move", rev = "33ceab915a675cb6cabe83cf067389f02d2d7f29" }
move-unit-test = { git = "https://github.com/starcoinorg/move", rev = "33ceab915a675cb6cabe83cf067389f02d2d7f29" }
move-vm-runtime = { git = "https://github.com/starcoinorg/move", rev = "33ceab915a675cb6cabe83cf067389f02d2d7f29" }
move-vm-types = { git = "https://github.com/starcoinorg/move", rev = "33ceab915a675cb6cabe83cf067389f02d2d7f29" }
move-table-extension = { git = "https://github.com/starcoinorg/move", rev = "33ceab915a675cb6cabe83cf067389f02d2d7f29" }
move-vm-test-utils = { git = "https://github.com/starcoinorg/move", rev = "33ceab915a675cb6cabe83cf067389f02d2d7f29" }
=======
move-binary-format = { git = "https://github.com/starcoinorg/move", rev = "eb3535e4992f1ecfc9a5270fe64a6cbdb40a2d0b" }
move-bytecode-source-map = { git = "https://github.com/starcoinorg/move", rev = "eb3535e4992f1ecfc9a5270fe64a6cbdb40a2d0b" }
move-bytecode-verifier = { git = "https://github.com/starcoinorg/move", rev = "eb3535e4992f1ecfc9a5270fe64a6cbdb40a2d0b" }
move-cli = { git = "https://github.com/starcoinorg/move", rev = "eb3535e4992f1ecfc9a5270fe64a6cbdb40a2d0b" }
move-command-line-common = { git = "https://github.com/starcoinorg/move", rev = "eb3535e4992f1ecfc9a5270fe64a6cbdb40a2d0b" }
move-compiler = { git = "https://github.com/starcoinorg/move", rev = "eb3535e4992f1ecfc9a5270fe64a6cbdb40a2d0b" }
move-core-types = { git = "https://github.com/starcoinorg/move", rev = "eb3535e4992f1ecfc9a5270fe64a6cbdb40a2d0b" }
move-coverage = { git = "https://github.com/starcoinorg/move", rev = "eb3535e4992f1ecfc9a5270fe64a6cbdb40a2d0b" }
move-disassembler = { git = "https://github.com/starcoinorg/move", rev = "eb3535e4992f1ecfc9a5270fe64a6cbdb40a2d0b" }
move-docgen = { git = "https://github.com/starcoinorg/move", rev = "eb3535e4992f1ecfc9a5270fe64a6cbdb40a2d0b" }
move-errmapgen = { git = "https://github.com/starcoinorg/move", rev = "eb3535e4992f1ecfc9a5270fe64a6cbdb40a2d0b" }
move-ir-compiler = { git = "https://github.com/starcoinorg/move", rev = "eb3535e4992f1ecfc9a5270fe64a6cbdb40a2d0b" }
move-ir-types = { git = "https://github.com/starcoinorg/move", rev = "eb3535e4992f1ecfc9a5270fe64a6cbdb40a2d0b" }
move-model = { git = "https://github.com/starcoinorg/move", rev = "eb3535e4992f1ecfc9a5270fe64a6cbdb40a2d0b" }
move-package = { git = "https://github.com/starcoinorg/move", rev = "eb3535e4992f1ecfc9a5270fe64a6cbdb40a2d0b" }
move-prover = { git = "https://github.com/starcoinorg/move", rev = "eb3535e4992f1ecfc9a5270fe64a6cbdb40a2d0b" }
move-prover-test-utils = { git = "https://github.com/starcoinorg/move", rev = "eb3535e4992f1ecfc9a5270fe64a6cbdb40a2d0b" }
move-resource-viewer = { git = "https://github.com/starcoinorg/move", rev = "eb3535e4992f1ecfc9a5270fe64a6cbdb40a2d0b" }
move-stdlib = { git = "https://github.com/starcoinorg/move", rev = "eb3535e4992f1ecfc9a5270fe64a6cbdb40a2d0b" }
move-transactional-test-runner = { git = "https://github.com/starcoinorg/move", rev = "eb3535e4992f1ecfc9a5270fe64a6cbdb40a2d0b" }
move-unit-test = { git = "https://github.com/starcoinorg/move", rev = "eb3535e4992f1ecfc9a5270fe64a6cbdb40a2d0b" }
move-vm-runtime = { git = "https://github.com/starcoinorg/move", rev = "eb3535e4992f1ecfc9a5270fe64a6cbdb40a2d0b" }
move-vm-types = { git = "https://github.com/starcoinorg/move", rev = "eb3535e4992f1ecfc9a5270fe64a6cbdb40a2d0b" }
move-table-extension = { git = "https://github.com/starcoinorg/move", rev = "eb3535e4992f1ecfc9a5270fe64a6cbdb40a2d0b" }
move-vm-test-utils = { git = "https://github.com/starcoinorg/move", rev = "eb3535e4992f1ecfc9a5270fe64a6cbdb40a2d0b" }
>>>>>>> 90480886

names = { version = "0.14.0", default-features = false }
network-api = { path = "network/api", package = "network-api" }
network-p2p = { path = "network-p2p" }
network-p2p-types = { path = "network-p2p/types" }
network-rpc-core = { path = "network-rpc/core" }
network-rpc-derive = { path = "network-rpc/derive" }
network-types = { path = "network/types" }
num = "0.4.0"
num-derive = "0.3.3"
num-traits = "0.2"
num_cpus = "1.13"
num_enum = "0.5.7"
once_cell = "1.13.0"
ordinal = "0.3.1"
parity-tokio-ipc = "0.9"
parking_lot = "0.12.1"
pbkdf2 = "0.11"
petgraph = "0.5.1"
pin-project = "0.4.27"
pin-utils = "0.1.0"
pretty = "0.10.0"
proc-macro2 = "1.0"
prometheus = "0.13.0"
proptest = "1.0.0"
proptest-derive = "0.3.0"
quote = "1.0.16"
rand = "0.8.5"
rand_core = { version = "0.6.3", default-features = false }
rayon = "1"
regex = "1.6.0"
ripemd160 = "0.9.1"
rlp = "0.4"
rlp-derive = "0.1"
rocksdb = { default-features = false, features = ["lz4"], version = "0.18" }
rpassword = "~5"
rust-argon2 = "0.8"
rust-embed = "6.3.0"
rust-flatten-json = "0.2.0"
rustc-serialize = "^0.3"
rustyline = "9.1.2"
rustyline-derive = "0.6.0"
sc-peerset = { path = "network-p2p/peerset" }
schemars = { git = "https://github.com/starcoinorg/schemars", rev = "9b3705780b8fe9c8676ff82919869ba7405b1062" }
scmd = { path = "commons/scmd" }
serde = "1.0.130"
serde-generate = { git = "https://github.com/starcoinorg/serde-reflection", rev = "694048797338ff7385006d968e786b6d9dbdeb8b" }
serde-helpers = { path = "commons/serde-helpers" }
serde-reflection = { git = "https://github.com/starcoinorg/serde-reflection", rev = "694048797338ff7385006d968e786b6d9dbdeb8b" }
serde_bytes = "0.11"
serde_derive = "1.0"
serde_json = "~1"
serde_yaml = "0.8.26"
sha2 = "0.10.2"
sha3 = "0.9.1"
shell-words = "1.0.0"
simple-stopwatch = "0.1.4"
simplelog = "0.9.0"
slog = "2.7.0"
slog-async = "2.7.0"
slog-term = "2.9.0"
smallvec = "1.10.0"
sp-utils = { path = "commons/utils" }
starcoin-abi-decoder = { path = "abi/decoder" }
starcoin-abi-resolver = { path = "abi/resolver" }
starcoin-abi-types = { path = "abi/types" }
starcoin-account = { path = "account" }
starcoin-account-api = { path = "account/api" }
starcoin-account-provider = { path = "account/provider" }
starcoin-account-service = { path = "account/service" }
starcoin-accumulator = { path = "commons/accumulator", package = "starcoin-accumulator" }
starcoin-block-relayer = { path = "block-relayer" }
starcoin-chain = { path = "chain" }
starcoin-chain-api = { path = "chain/api" }
starcoin-chain-mock = { path = "chain/mock" }
starcoin-chain-notify = { path = "chain/chain-notify" }
starcoin-chain-service = { path = "chain/service" }
starcoin-cmd = { path = "cmd/starcoin" }
starcoin-config = { path = "config" }
starcoin-consensus = { path = "consensus" }
starcoin-crypto = { git = "https://github.com/starcoinorg/starcoin-crypto", rev = "a02de6d0b83abe0abff088683e891df0238102fe" }
starcoin-decrypt = { path = "commons/decrypt" }
starcoin-dev = { path = "vm/dev" }
starcoin-executor = { path = "executor" }
<<<<<<< HEAD
starcoin-framework = { git = "https://github.com/starcoinorg/starcoin-framework", rev = "b0a1ca20ac963d23a85da921b049e49ba557f199" }
=======
starcoin-framework = { git = "https://github.com/starcoinorg/starcoin-framework", rev = "2b726cc43dd65a25ad46ba55a8b9149528b2c18d" }
>>>>>>> 90480886
starcoin-genesis = { path = "genesis" }
starcoin-logger = { path = "commons/logger" }
starcoin-metrics = { path = "commons/metrics" }
starcoin-miner = { path = "miner" }
starcoin-miner-client = { path = "cmd/miner_client" }
starcoin-miner-client-api = { path = "cmd/miner_client/api" }
starcoin-move-compiler = { path = "vm/compiler" }
starcoin-move-explain = { path = "vm/move-explain" }
starcoin-gas-algebra-ext = { path = "vm/gas-algebra-ext" }
starcoin-gas = { path = "vm/starcoin-gas" }
starcoin-natives = { path = "vm/natives" }
starcoin-network = { path = "network" }
starcoin-network-rpc = { path = "network-rpc" }
starcoin-network-rpc-api = { path = "network-rpc/api" }
starcoin-node = { path = "node" }
starcoin-node-api = { path = "node/api" }
starcoin-open-block = { path = "chain/open-block" }
starcoin-resource-viewer = { path = "vm/resource-viewer" }
starcoin-rpc-api = { path = "rpc/api" }
starcoin-rpc-client = { path = "rpc/client" }
starcoin-rpc-middleware = { path = "rpc/middleware" }
starcoin-rpc-server = { path = "rpc/server" }
starcoin-service-registry = { path = "commons/service-registry" }
starcoin-state-api = { path = "state/api" }
starcoin-state-service = { path = "state/service" }
starcoin-state-store-api = { path = "state/state-store-api" }
starcoin-state-tree = { path = "state/state-tree" }
starcoin-statedb = { path = "state/statedb" }
starcoin-storage = { path = "storage" }
starcoin-stratum = { path = "stratum" }
starcoin-sync = { path = "sync" }
starcoin-sync-api = { path = "sync/api" }
starcoin-system = { path = "commons/system", package = "starcoin-system" }
starcoin-time-service = { path = "commons/time-service" }
starcoin-transaction-builder = { path = "vm/transaction-builder" }
starcoin-transactional-test-harness = { path = "vm/starcoin-transactional-test-harness" }
starcoin-txpool = { path = "txpool" }
starcoin-txpool-api = { path = "txpool/api" }
starcoin-txpool-mock-service = { path = "txpool/mock-service" }
starcoin-types = { path = "types" }
starcoin-uint = { path = "types/uint" }
starcoin-vm-runtime = { path = "vm/vm-runtime" }
starcoin-vm-types = { path = "vm/types" }
stdlib = { path = "vm/stdlib" }
stest = { path = "commons/stest" }
stest-macro = { path = "commons/stest/stest-macro" }
stream-task = { path = "commons/stream-task" }
syn = { version = "1.0.107", features = [
    "full",
    "extra-traits",
    "visit",
    "fold",
] }
sysinfo = "0.25.1"
tempfile = "3.2.0"
test-helper = { path = "test-helper" }
textwrap = "0.14.0"
thiserror = "1.0"
timeout-join-handler = { path = "commons/timeout-join-handler" }
tiny-keccak = { version = "2", features = ["keccak"] }
tiny_http = "0.8.2"
tokio = { version = "^1", features = ["full"] }
tokio-executor = { version = "0.2.0-alpha.6", features = ["blocking"] }
toml = "0.5.9"
trace-time = "0.1"
tracing = "0.1.34"
transaction-pool = "2.0.3"
uint = "0.9.3"
unsigned-varint = { version = "0.6.0", features = [
    "futures",
    "asynchronous_codec",
] }
<<<<<<< HEAD
vm = { package = "move-binary-format", git = "https://github.com/starcoinorg/move", rev = "33ceab915a675cb6cabe83cf067389f02d2d7f29", features = [
=======
vm = { package = "move-binary-format", git = "https://github.com/starcoinorg/move", rev = "eb3535e4992f1ecfc9a5270fe64a6cbdb40a2d0b", features = [
>>>>>>> 90480886
    "fuzzing",
] }
vm-status-translator = { path = "vm/vm-status-translator" }
void = "1.0.2"
walkdir = "2.3.1"
wasm-timer = "0.2"
which = "4.1.0"
zeroize = "1.3.0"

[profile.release.package]
starcoin-service-registry.debug = 1
starcoin-chain.debug = 1
starcoin-consensus.debug = 1
starcoin-miner.debug = 1
starcoin-network.debug = 1
network-p2p.debug = 1
starcoin-network-rpc.debug = 1
starcoin-node.debug = 1
starcoin-storage.debug = 1
starcoin-sync.debug = 1
starcoin-txpool.debug = 1
starcoin-executor.debug = 1
starcoin-genesis.debug = 1
starcoin-vm-runtime.debug = 1

[profile.release.package."*"]
debug = false<|MERGE_RESOLUTION|>--- conflicted
+++ resolved
@@ -312,7 +312,7 @@
 lazy_static = "1.4.0"
 libc = "^0.2"
 libloading = "0.7.2"
-libp2p = { version = "0.50.0", features = ["dns", "identify", "kad", "macros", "mdns", "mplex", "noise", "ping", "tcp", "tokio", "yamux", "websocket", "secp256k1"] }
+libp2p = { version = "0.50.0", features = ["dns", "identify", "kad", "macros", "mdns", "mplex", "noise", "ping", "tcp",  "tokio", "yamux", "websocket", "secp256k1"] }
 libp2p-core = { version = "0.50.0" }
 libsecp256k1 = "0.7.1"
 linked-hash-map = "0.5.6"
@@ -320,35 +320,8 @@
 log = { version = "0.4.16" }
 log4rs = { version = "1.2.0", features = ["background_rotation", "gzip"] }
 lru = "0.7.8"
-merkletree = { version = "0.22.1" }
+merkletree = { version ="0.22.1" }
 mirai-annotations = "1.10.1"
-<<<<<<< HEAD
-move-binary-format = { git = "https://github.com/starcoinorg/move", rev = "33ceab915a675cb6cabe83cf067389f02d2d7f29" }
-move-bytecode-source-map = { git = "https://github.com/starcoinorg/move", rev = "33ceab915a675cb6cabe83cf067389f02d2d7f29" }
-move-bytecode-verifier = { git = "https://github.com/starcoinorg/move", rev = "33ceab915a675cb6cabe83cf067389f02d2d7f29" }
-move-cli = { git = "https://github.com/starcoinorg/move", rev = "33ceab915a675cb6cabe83cf067389f02d2d7f29" }
-move-command-line-common = { git = "https://github.com/starcoinorg/move", rev = "33ceab915a675cb6cabe83cf067389f02d2d7f29" }
-move-compiler = { git = "https://github.com/starcoinorg/move", rev = "33ceab915a675cb6cabe83cf067389f02d2d7f29" }
-move-core-types = { git = "https://github.com/starcoinorg/move", rev = "33ceab915a675cb6cabe83cf067389f02d2d7f29" }
-move-coverage = { git = "https://github.com/starcoinorg/move", rev = "33ceab915a675cb6cabe83cf067389f02d2d7f29" }
-move-disassembler = { git = "https://github.com/starcoinorg/move", rev = "33ceab915a675cb6cabe83cf067389f02d2d7f29" }
-move-docgen = { git = "https://github.com/starcoinorg/move", rev = "33ceab915a675cb6cabe83cf067389f02d2d7f29" }
-move-errmapgen = { git = "https://github.com/starcoinorg/move", rev = "33ceab915a675cb6cabe83cf067389f02d2d7f29" }
-move-ir-compiler = { git = "https://github.com/starcoinorg/move", rev = "33ceab915a675cb6cabe83cf067389f02d2d7f29" }
-move-ir-types = { git = "https://github.com/starcoinorg/move", rev = "33ceab915a675cb6cabe83cf067389f02d2d7f29" }
-move-model = { git = "https://github.com/starcoinorg/move", rev = "33ceab915a675cb6cabe83cf067389f02d2d7f29" }
-move-package = { git = "https://github.com/starcoinorg/move", rev = "33ceab915a675cb6cabe83cf067389f02d2d7f29" }
-move-prover = { git = "https://github.com/starcoinorg/move", rev = "33ceab915a675cb6cabe83cf067389f02d2d7f29" }
-move-prover-test-utils = { git = "https://github.com/starcoinorg/move", rev = "33ceab915a675cb6cabe83cf067389f02d2d7f29" }
-move-resource-viewer = { git = "https://github.com/starcoinorg/move", rev = "33ceab915a675cb6cabe83cf067389f02d2d7f29" }
-move-stdlib = { git = "https://github.com/starcoinorg/move", rev = "33ceab915a675cb6cabe83cf067389f02d2d7f29" }
-move-transactional-test-runner = { git = "https://github.com/starcoinorg/move", rev = "33ceab915a675cb6cabe83cf067389f02d2d7f29" }
-move-unit-test = { git = "https://github.com/starcoinorg/move", rev = "33ceab915a675cb6cabe83cf067389f02d2d7f29" }
-move-vm-runtime = { git = "https://github.com/starcoinorg/move", rev = "33ceab915a675cb6cabe83cf067389f02d2d7f29" }
-move-vm-types = { git = "https://github.com/starcoinorg/move", rev = "33ceab915a675cb6cabe83cf067389f02d2d7f29" }
-move-table-extension = { git = "https://github.com/starcoinorg/move", rev = "33ceab915a675cb6cabe83cf067389f02d2d7f29" }
-move-vm-test-utils = { git = "https://github.com/starcoinorg/move", rev = "33ceab915a675cb6cabe83cf067389f02d2d7f29" }
-=======
 move-binary-format = { git = "https://github.com/starcoinorg/move", rev = "eb3535e4992f1ecfc9a5270fe64a6cbdb40a2d0b" }
 move-bytecode-source-map = { git = "https://github.com/starcoinorg/move", rev = "eb3535e4992f1ecfc9a5270fe64a6cbdb40a2d0b" }
 move-bytecode-verifier = { git = "https://github.com/starcoinorg/move", rev = "eb3535e4992f1ecfc9a5270fe64a6cbdb40a2d0b" }
@@ -374,7 +347,6 @@
 move-vm-types = { git = "https://github.com/starcoinorg/move", rev = "eb3535e4992f1ecfc9a5270fe64a6cbdb40a2d0b" }
 move-table-extension = { git = "https://github.com/starcoinorg/move", rev = "eb3535e4992f1ecfc9a5270fe64a6cbdb40a2d0b" }
 move-vm-test-utils = { git = "https://github.com/starcoinorg/move", rev = "eb3535e4992f1ecfc9a5270fe64a6cbdb40a2d0b" }
->>>>>>> 90480886
 
 names = { version = "0.14.0", default-features = false }
 network-api = { path = "network/api", package = "network-api" }
@@ -459,11 +431,7 @@
 starcoin-decrypt = { path = "commons/decrypt" }
 starcoin-dev = { path = "vm/dev" }
 starcoin-executor = { path = "executor" }
-<<<<<<< HEAD
-starcoin-framework = { git = "https://github.com/starcoinorg/starcoin-framework", rev = "b0a1ca20ac963d23a85da921b049e49ba557f199" }
-=======
 starcoin-framework = { git = "https://github.com/starcoinorg/starcoin-framework", rev = "2b726cc43dd65a25ad46ba55a8b9149528b2c18d" }
->>>>>>> 90480886
 starcoin-genesis = { path = "genesis" }
 starcoin-logger = { path = "commons/logger" }
 starcoin-metrics = { path = "commons/metrics" }
@@ -536,11 +504,7 @@
     "futures",
     "asynchronous_codec",
 ] }
-<<<<<<< HEAD
-vm = { package = "move-binary-format", git = "https://github.com/starcoinorg/move", rev = "33ceab915a675cb6cabe83cf067389f02d2d7f29", features = [
-=======
 vm = { package = "move-binary-format", git = "https://github.com/starcoinorg/move", rev = "eb3535e4992f1ecfc9a5270fe64a6cbdb40a2d0b", features = [
->>>>>>> 90480886
     "fuzzing",
 ] }
 vm-status-translator = { path = "vm/vm-status-translator" }
