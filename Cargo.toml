[workspace]
resolver = "2"
members = [
    "benchmarks",
    "commons/stest",
    "commons/bcs_ext",
    "commons/decrypt",
    "commons/logger",
    "commons/scmd",
    "commons/metrics",
    "commons/utils",
    "commons/service-registry",
    "commons/timeout-join-handler",
    "commons/serde-helpers",
    "commons/stream-task",
    "commons/api-limiter",
    "commons/accumulator",
    "commons/forkable-jellyfish-merkle",
    "commons/time-service",
    "commons/infallible",
    "types",
    "types/uint",
    "genesis",
    "state/api",
    "state/state-tree",
    "state/statedb",
    "state/state-store-api",
    "state/service",
    "config",
    "storage",
    "consensus",
    "consensus/cryptonight-rs",
    "testsuite",
    "txpool",
    "txpool/api",
    "txpool/mock-service",
    "executor",
    "executor/benchmark",
    "contrib-contracts",
    "chain",
    "chain/api",
    "chain/open-block",
    "chain/mock",
    "chain/chain-notify",
    "chain/service",
    "node/api",
    "node",
    "sync",
    "sync/api",
    "block-relayer",
    "miner",
    "node",
    "network-p2p",
    "network-p2p/types",
    "network-p2p/peerset",
    "network",
    "network/types",
    "network/api",
    "network-rpc",
    "network-p2p/derive",
    "network-p2p/core",
    "network-rpc/api",
    "account/api",
    "account",
    "account/service",
    "account/provider",
    "rpc/api",
    "rpc/middleware",
    "rpc/client",
    "rpc/server",
    "vm/types",
    "vm/vm-runtime",
    "vm/natives",
    "vm/stdlib",
    "vm/compiler",
    "vm/move-prover",
    "vm/mvhashmap",
    "vm/parallel-executor",
    "vm/transaction-builder",
    "vm/transaction-builder-generator",
    "vm/move-coverage",
    "vm/resource-viewer",
    "vm/starcoin-gas",
    "vm/dev",
    "vm/gas-algebra-ext",
    "vm/move-explain",
    "vm/move-package-manager",
    "vm/vm-status-translator",
    "vm/starcoin-transactional-test-harness",
<<<<<<< HEAD
    "vm/move-aggregator",
=======
    "vm/parallel-executor",
    "vm/transaction-benchmarks",
    "vm/e2e-tests",
    "vm/proptest-helpers",
>>>>>>> e0a5d1fb
    "abi/types",
    "abi/decoder",
    "abi/resolver",
    "test-helper",
    "cmd/starcoin",
    "cmd/faucet",
    "cmd/tx-factory",
    "cmd/miner_client",
    "cmd/generator",
    "dataformat-generator",
    "cmd/indexer",
    "cmd/resource-exporter",
    "cmd/merkle-generator",
    "cmd/peer-watcher",
    "cmd/airdrop",
    "cmd/replay",
    "stratum",
    "cmd/miner_client/api",
    "cmd/db-exporter",
    "cmd/genesis-nft-miner",
]

default-members = [
    "benchmarks",
    "commons/stest",
    "commons/bcs_ext",
    "commons/decrypt",
    "commons/logger",
    "commons/scmd",
    "commons/metrics",
    "commons/utils",
    "commons/service-registry",
    "commons/timeout-join-handler",
    "commons/serde-helpers",
    "commons/stream-task",
    "commons/api-limiter",
    "commons/accumulator",
    "commons/forkable-jellyfish-merkle",
    "commons/infallible",
    "types",
    "types/uint",
    "genesis",
    "state/api",
    "state/state-tree",
    "state/statedb",
    "state/state-store-api",
    "state/service",
    "config",
    "storage",
    "consensus",
    "consensus/cryptonight-rs",
    "testsuite",
    "txpool",
    "txpool/api",
    "txpool/mock-service",
    "executor",
    "executor/benchmark",
    "contrib-contracts",
    "chain",
    "chain/api",
    "chain/open-block",
    "chain/mock",
    "chain/chain-notify",
    "chain/service",
    "node/api",
    "node",
    "sync",
    "sync/api",
    "block-relayer",
    "miner",
    "node",
    "network-p2p",
    "network-p2p/types",
    "network-p2p/peerset",
    "network",
    "network/api",
    "network-rpc",
    "network-p2p/derive",
    "network-p2p/core",
    "network-rpc/api",
    "account/api",
    "account",
    "account/service",
    "rpc/api",
    "rpc/middleware",
    "rpc/client",
    "rpc/server",
    "vm/types",
    "vm/vm-runtime",
    "vm/natives",
    "vm/stdlib",
    "vm/compiler",
    "vm/move-prover",
    "vm/mvhashmap",
    "vm/parallel-executor",
    "vm/transaction-builder",
    "vm/transaction-builder-generator",
    "vm/move-coverage",
    "vm/resource-viewer",
    "vm/starcoin-gas",
    "vm/dev",
    "vm/gas-algebra-ext",
    "vm/move-explain",
    "vm/move-package-manager",
    "vm/vm-status-translator",
    "vm/starcoin-transactional-test-harness",
    "abi/types",
    "abi/decoder",
    "abi/resolver",
    "test-helper",
    "cmd/starcoin",
    "cmd/faucet",
    "cmd/tx-factory",
    "cmd/miner_client",
    "cmd/generator",
    "dataformat-generator",
    "cmd/indexer",
    "cmd/resource-exporter",
    "cmd/merkle-generator",
    "cmd/peer-watcher",
    "cmd/airdrop",
    "cmd/replay",
    "cmd/genesis-nft-miner",
    "stratum",
    "cmd/miner_client/api",
    "cmd/db-exporter",
]

[profile.dev]
panic = "unwind"

[profile.release]
debug = false
panic = "unwind"
debug-assertions = false
codegen-units = 1

[workspace.package]
authors = ["Starcoin Core Dev <dev@starcoin.org>"]
edition = "2021"
homepage = "https://starcoin.org"
license = "Apache-2.0"
publish = false
repository = "https://github.com/starcoinorg/starcoin"
rust-version = "1.64"

[workspace.dependencies]
actix = "0.13"
actix-rt = "2.6"
aes-gcm = "0.9"
anyhow = "~1"
api-limiter = { path = "commons/api-limiter" }
arc-swap = "1.5.1"
arrayref = "0.3"
ascii = "1.0.0"
async-std = "1.12"
async-trait = "0.1.53"
asynchronous-codec = "0.5"
atomic-counter = "1.0.1"
atty = "0.2.14"
backtrace = "0.3"
bcs = "0.1"
bcs-ext = { path = "commons/bcs_ext" }
bech32 = "0.9"
bencher = "0.1.5"
bitflags = "1.3.2"
bs58 = "0.3.1"
byteorder = "1.3.4"
bytes = "1"
chrono = { version = "0.4.19", default-features = false, features = ["clock"] }
clap = { version = "3", features = ["derive"] }
cli-table = "0.3.2"
coarsetime = "0.1.22"
codespan = { version = "0.8.0", features = ["serialization"] }
codespan-reporting = "0.11"
colored = "2.0.0"
criterion = "0.3"
crossbeam = "0.8.1"
crossbeam-channel = "0.5.6"
cryptonight-rs = { path = "consensus/cryptonight-rs" }
csv = "~1"
ctrlc = { version = "3.2.2", features = ["termination"] }
cucumber = { package = "cucumber_rust", version = "^0.6.0" }
darling = "0.10.2"
dashmap = "~5"
datatest-stable = "0.1.3"
derive_more = "0.99.14"
difference = "2.0.0"
dirs-next = "2.0.0"
dyn-clone = "1.0.8"
either = "~1"
elasticsearch = "8.5.0-alpha.1"
ethereum-types = "0.9"
starcoin-executor-benchmark = { path = "executor/benchmark" }
fnv = "1.0.6"
forkable-jellyfish-merkle = { path = "commons/forkable-jellyfish-merkle" }
fs_extra = "1.2.0"
futures = "0.3.12"
futures-channel = "0.3"
futures-core = "0.3.4"
futures-retry = "0.6"
futures-timer = "3.0"
futures-util = "~0.3"
git-version = "0.3.5"
governor = { version = "0.4.2", features = ["dashmap"] }
heck = "0.3.3"
hex = "0.4"
hmac = "0.12.1"
hyper = { version = "0.14.12", features = ["full"] }
include_dir = { version = "0.6.2", features = ["search"] }
indicatif = "0.16.2"
ip_network = "0.3.4"
io-lifetimes = "1.0.5"
itertools = "0.10.3"
jpst = "0.1.1"
jsonpath = "0.1.1"
jsonrpc-client-transports = "18"
jsonrpc-core = "18"
jsonrpc-core-client = "18"
jsonrpc-derive = "18"
openrpc-derive = { git = "https://github.com/starcoinorg/openrpc-rs", rev = "f8ab047e30927cdf2f605b61a219c975d6c4f666", features = ["jsonrpc"] }
openrpc-schema = { git = "https://github.com/starcoinorg/openrpc-rs", rev = "f8ab047e30927cdf2f605b61a219c975d6c4f666" }

jsonrpc-http-server = "18"
jsonrpc-ipc-server = "18"
jsonrpc-pubsub = "18"
jsonrpc-server-utils = "18"
jsonrpc-tcp-server = "18"
jsonrpc-ws-server = "18"
lazy_static = "1.4.0"
libc = "^0.2"
libloading = "0.7.2"
libp2p = { version = "0.50.0", features = ["dns", "identify", "kad", "macros", "mdns", "mplex", "noise", "ping", "tcp", "tokio", "yamux", "websocket", "secp256k1"] }
libp2p-core = { version = "0.50.0" }
libsecp256k1 = "0.7.1"
linked-hash-map = "0.5.6"
linked_hash_set = "0.1.3"
log = { version = "0.4.16" }
log4rs = { version = "1.2.0", features = ["background_rotation", "gzip"] }
lru = "0.7.8"
merkletree = { version = "0.22.1" }
mirai-annotations = "1.10.1"
move-binary-format = { git = "https://github.com/starcoinorg/move", rev = "0b3686b4edcd37fd0c61c1aa26859c21985f3848" }
move-bytecode-source-map = { git = "https://github.com/starcoinorg/move", rev = "0b3686b4edcd37fd0c61c1aa26859c21985f3848" }
move-bytecode-verifier = { git = "https://github.com/starcoinorg/move", rev = "0b3686b4edcd37fd0c61c1aa26859c21985f3848" }
move-cli = { git = "https://github.com/starcoinorg/move", rev = "0b3686b4edcd37fd0c61c1aa26859c21985f3848" }
move-command-line-common = { git = "https://github.com/starcoinorg/move", rev = "0b3686b4edcd37fd0c61c1aa26859c21985f3848" }
move-compiler = { git = "https://github.com/starcoinorg/move", rev = "0b3686b4edcd37fd0c61c1aa26859c21985f3848" }
move-core-types = { git = "https://github.com/starcoinorg/move", rev = "0b3686b4edcd37fd0c61c1aa26859c21985f3848" }
move-coverage = { git = "https://github.com/starcoinorg/move", rev = "0b3686b4edcd37fd0c61c1aa26859c21985f3848" }
move-disassembler = { git = "https://github.com/starcoinorg/move", rev = "0b3686b4edcd37fd0c61c1aa26859c21985f3848" }
move-docgen = { git = "https://github.com/starcoinorg/move", rev = "0b3686b4edcd37fd0c61c1aa26859c21985f3848" }
move-errmapgen = { git = "https://github.com/starcoinorg/move", rev = "0b3686b4edcd37fd0c61c1aa26859c21985f3848" }
move-ir-compiler = { git = "https://github.com/starcoinorg/move", rev = "0b3686b4edcd37fd0c61c1aa26859c21985f3848" }
move-ir-types = { git = "https://github.com/starcoinorg/move", rev = "0b3686b4edcd37fd0c61c1aa26859c21985f3848" }
move-model = { git = "https://github.com/starcoinorg/move", rev = "0b3686b4edcd37fd0c61c1aa26859c21985f3848" }
move-package = { git = "https://github.com/starcoinorg/move", rev = "0b3686b4edcd37fd0c61c1aa26859c21985f3848" }
move-prover = { git = "https://github.com/starcoinorg/move", rev = "0b3686b4edcd37fd0c61c1aa26859c21985f3848" }
move-prover-test-utils = { git = "https://github.com/starcoinorg/move", rev = "0b3686b4edcd37fd0c61c1aa26859c21985f3848" }
move-resource-viewer = { git = "https://github.com/starcoinorg/move", rev = "0b3686b4edcd37fd0c61c1aa26859c21985f3848" }
move-stdlib = { git = "https://github.com/starcoinorg/move", rev = "0b3686b4edcd37fd0c61c1aa26859c21985f3848" }
move-transactional-test-runner = { git = "https://github.com/starcoinorg/move", rev = "0b3686b4edcd37fd0c61c1aa26859c21985f3848" }
move-unit-test = { git = "https://github.com/starcoinorg/move", rev = "0b3686b4edcd37fd0c61c1aa26859c21985f3848", features = ["table-extension"] }
move-vm-runtime = { git = "https://github.com/starcoinorg/move", rev = "0b3686b4edcd37fd0c61c1aa26859c21985f3848" }
move-vm-types = { git = "https://github.com/starcoinorg/move", rev = "0b3686b4edcd37fd0c61c1aa26859c21985f3848" }
move-table-extension = { git = "https://github.com/starcoinorg/move", rev = "0b3686b4edcd37fd0c61c1aa26859c21985f3848" }
move-vm-test-utils = { git = "https://github.com/starcoinorg/move", rev = "0b3686b4edcd37fd0c61c1aa26859c21985f3848", features = ["table-extension"] }

names = { version = "0.14.0", default-features = false }
network-api = { path = "network/api", package = "network-api" }
network-p2p = { path = "network-p2p" }
network-p2p-types = { path = "network-p2p/types" }
network-p2p-core = { path = "network-p2p/core" }
network-p2p-derive = { path = "network-p2p/derive" }
network-types = { path = "network/types" }
num = "0.4.0"
num-derive = "0.3.3"
num-traits = "0.2"
num_cpus = "1.13"
num_enum = "0.5.7"
once_cell = "1.13.0"
ordinal = "0.3.1"
parity-tokio-ipc = "0.9"
parking_lot = "0.12.1"
pbkdf2 = "0.11"
petgraph = "0.5.1"
pin-project = "0.4.27"
pin-utils = "0.1.0"
pretty = "0.10.0"
proc-macro2 = "1.0"
prometheus = "0.13.0"
proptest = "1.0.0"
proptest-derive = "0.3.0"
quote = "1.0.16"
rand = "0.8.5"
rand_core = { version = "0.6.3", default-features = false }
rayon = "1.6.1"
regex = "1.6.0"
ripemd160 = "0.9.1"
rlp = "0.4"
rlp-derive = "0.1"
rocksdb = { default-features = false, features = ["lz4"], version = "0.21.0" }
rpassword = "~5"
rust-argon2 = "0.8"
rust-embed = "6.3.0"
rust-flatten-json = "0.2.0"
rustc-serialize = "^0.3"
rustyline = "9.1.2"
rustyline-derive = "0.6.0"
sc-peerset = { path = "network-p2p/peerset" }
schemars = { git = "https://github.com/starcoinorg/schemars", rev = "9b3705780b8fe9c8676ff82919869ba7405b1062" }
scmd = { path = "commons/scmd" }
serde = "1.0.130"
serde-generate = { git = "https://github.com/starcoinorg/serde-reflection", rev = "694048797338ff7385006d968e786b6d9dbdeb8b" }
serde-helpers = { path = "commons/serde-helpers" }
serde-reflection = { git = "https://github.com/starcoinorg/serde-reflection", rev = "694048797338ff7385006d968e786b6d9dbdeb8b" }
serde_bytes = "0.11"
serde_derive = "1.0"
serde_json = "~1"
serde_yaml = "0.8.26"
sha2 = "0.10.2"
sha3 = "0.9.1"
shell-words = "1.0.0"
simple-stopwatch = "0.1.4"
simplelog = "0.9.0"
slog = "2.7.0"
slog-async = "2.7.0"
slog-term = "2.9.0"
smallvec = "1.10.0"
sp-utils = { path = "commons/utils" }
starcoin-abi-decoder = { path = "abi/decoder" }
starcoin-abi-resolver = { path = "abi/resolver" }
starcoin-abi-types = { path = "abi/types" }
starcoin-account = { path = "account" }
starcoin-account-api = { path = "account/api" }
starcoin-account-provider = { path = "account/provider" }
starcoin-account-service = { path = "account/service" }
starcoin-accumulator = { path = "commons/accumulator", package = "starcoin-accumulator" }
starcoin-block-relayer = { path = "block-relayer" }
starcoin-chain = { path = "chain" }
starcoin-chain-api = { path = "chain/api" }
starcoin-chain-mock = { path = "chain/mock" }
starcoin-chain-notify = { path = "chain/chain-notify" }
starcoin-chain-service = { path = "chain/service" }
starcoin-cmd = { path = "cmd/starcoin" }
starcoin-config = { path = "config" }
starcoin-consensus = { path = "consensus" }
starcoin-crypto = { git = "https://github.com/starcoinorg/starcoin-crypto", rev = "a742ddc0674022800341182cbb4c3681807b2f00" }
starcoin-decrypt = { path = "commons/decrypt" }
starcoin-dev = { path = "vm/dev" }
starcoin-executor = { path = "executor" }
starcoin-framework = { git = "https://github.com/starcoinorg/starcoin-framework", rev = "1f8ebec924fe8768888b02975614650c4a1c63c9" }
starcoin-genesis = { path = "genesis" }
starcoin-logger = { path = "commons/logger" }
starcoin-metrics = { path = "commons/metrics" }
starcoin-miner = { path = "miner" }
starcoin-miner-client = { path = "cmd/miner_client" }
starcoin-miner-client-api = { path = "cmd/miner_client/api" }
starcoin-move-compiler = { path = "vm/compiler" }
starcoin-move-explain = { path = "vm/move-explain" }
starcoin-move-aggregator = { path = "vm/move-aggregator"}
starcoin-gas-algebra-ext = { path = "vm/gas-algebra-ext" }
starcoin-gas = { path = "vm/starcoin-gas" }
starcoin-natives = { path = "vm/natives" }
starcoin-network = { path = "network" }
starcoin-network-rpc = { path = "network-rpc" }
starcoin-network-rpc-api = { path = "network-rpc/api" }
starcoin-node = { path = "node" }
starcoin-node-api = { path = "node/api" }
starcoin-open-block = { path = "chain/open-block" }
starcoin-resource-viewer = { path = "vm/resource-viewer" }
starcoin-rpc-api = { path = "rpc/api" }
starcoin-rpc-client = { path = "rpc/client" }
starcoin-rpc-middleware = { path = "rpc/middleware" }
starcoin-rpc-server = { path = "rpc/server" }
starcoin-service-registry = { path = "commons/service-registry" }
starcoin-state-api = { path = "state/api" }
starcoin-state-service = { path = "state/service" }
starcoin-state-store-api = { path = "state/state-store-api" }
starcoin-state-tree = { path = "state/state-tree" }
starcoin-statedb = { path = "state/statedb" }
starcoin-storage = { path = "storage" }
starcoin-stratum = { path = "stratum" }
starcoin-sync = { path = "sync" }
starcoin-sync-api = { path = "sync/api" }
starcoin-system = { path = "commons/system", package = "starcoin-system" }
starcoin-time-service = { path = "commons/time-service" }
starcoin-transaction-builder = { path = "vm/transaction-builder" }
starcoin-transactional-test-harness = { path = "vm/starcoin-transactional-test-harness" }
starcoin-txpool = { path = "txpool" }
starcoin-txpool-api = { path = "txpool/api" }
starcoin-txpool-mock-service = { path = "txpool/mock-service" }
starcoin-types = { path = "types" }
starcoin-uint = { path = "types/uint" }
starcoin-vm-runtime = { path = "vm/vm-runtime" }
starcoin-vm-types = { path = "vm/types" }
stdlib = { path = "vm/stdlib" }
stest = { path = "commons/stest" }
stest-macro = { path = "commons/stest/stest-macro" }
stream-task = { path = "commons/stream-task" }
starcoin-mvhashmap = { path = "vm/mvhashmap" }
starcoin-infallible = { path = "commons/infallible" }
starcoin-parallel-executor = { path = "vm/parallel-executor" }
starcoin-transaction-benchmarks = { path = "vm/transaction-benchmarks" }
starcoin-language-e2e-tests = { path = "vm/e2e-tests" }
starcoin-proptest-helpers = { path = "vm/proptest-helpers" }

syn = { version = "1.0.107", features = [
    "full",
    "extra-traits",
    "visit",
    "fold",
] }
sysinfo = "0.29.0"
tempfile = "3.2.0"
test-helper = { path = "test-helper" }
textwrap = "0.14.0"
thiserror = "1.0"
timeout-join-handler = { path = "commons/timeout-join-handler" }
tiny-keccak = { version = "2", features = ["keccak"] }
tiny_http = "0.8.2"
tokio = { version = "^1", features = ["full"] }
tokio-executor = { version = "0.2.0-alpha.6", features = ["blocking"] }
toml = "0.5.9"
trace-time = "0.1"
tracing = "0.1.34"
transaction-pool = "2.0.3"
uint = "0.9.3"
unsigned-varint = { version = "0.6.0", features = [
    "futures",
    "asynchronous_codec",
] }
vm = { package = "move-binary-format", git = "https://github.com/starcoinorg/move", rev = "0b3686b4edcd37fd0c61c1aa26859c21985f3848", features = [
    "fuzzing",
] }
vm-status-translator = { path = "vm/vm-status-translator" }
void = "1.0.2"
walkdir = "2.3.1"
wasm-timer = "0.2"
which = "4.1.0"
zeroize = "1.3.0"

[profile.release.package]
starcoin-service-registry.debug = 1
starcoin-chain.debug = 1
starcoin-consensus.debug = 1
starcoin-miner.debug = 1
starcoin-network.debug = 1
network-p2p.debug = 1
starcoin-network-rpc.debug = 1
starcoin-node.debug = 1
starcoin-storage.debug = 1
starcoin-sync.debug = 1
starcoin-txpool.debug = 1
starcoin-executor.debug = 1
starcoin-genesis.debug = 1
starcoin-vm-runtime.debug = 1

[profile.release.package."*"]
debug = false<|MERGE_RESOLUTION|>--- conflicted
+++ resolved
@@ -83,18 +83,15 @@
     "vm/starcoin-gas",
     "vm/dev",
     "vm/gas-algebra-ext",
+    "vm/move-aggregator",
     "vm/move-explain",
     "vm/move-package-manager",
     "vm/vm-status-translator",
     "vm/starcoin-transactional-test-harness",
-<<<<<<< HEAD
-    "vm/move-aggregator",
-=======
     "vm/parallel-executor",
     "vm/transaction-benchmarks",
     "vm/e2e-tests",
     "vm/proptest-helpers",
->>>>>>> e0a5d1fb
     "abi/types",
     "abi/decoder",
     "abi/resolver",
