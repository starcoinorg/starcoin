[dependencies]
<<<<<<< HEAD
anyhow = "1.0.41"
bytes = "1"
futures = "0.3.12"
hex = "0.4.3"
once_cell = "1.13.0"
tokio = { version = "^1", features = ["full"] }
api-limiter = { path = "../commons/api-limiter" }
network-p2p-types = { path = "../network-p2p/types" }
network-rpc-derive = { path = "derive", package = "network-rpc-derive" }
network-rpc-core = { path = "core" }
config = { path = "../config", package = "starcoin-config" }
starcoin-logger = { path = "../commons/logger" }
crypto = { package = "starcoin-crypto", git = "https://github.com/starcoinorg/starcoin-crypto", rev = "d871dfb4216f034ee334a575926c101574d9d6dc" }
prometheus = "0.13.0"
network-api = { path = "../network/api" }
bcs-ext = { path = "../commons/bcs_ext", package = "bcs-ext" }
starcoin-types = { path = "../types", package = "starcoin-types" }
accumulator = { path = "../commons/accumulator", package = "starcoin-accumulator" }
state-tree = { path = "../state/state-tree", package = "starcoin-state-tree" }
txpool = { path = "../txpool", package = "starcoin-txpool" }
starcoin-chain-service = { path = "../chain/service" }
starcoin-storage = { path = "../storage", package = "starcoin-storage" }
txpool-api = { path = "../txpool/api", package = "starcoin-txpool-api" }
starcoin-state-api = { path = "../state/api" }
starcoin-state-service = { path = "../state/service" }
starcoin-network-rpc-api = { path = "api" }
starcoin-service-registry = { path = "../commons/service-registry" }

[dev-dependencies]
network = { path = "../network", package = "starcoin-network" }
consensus = { path = "../consensus", package = "starcoin-consensus" }
account-api = { path = "../account/api", package = "starcoin-account-api" }
miner = { path = "../miner", package = "starcoin-miner" }
block-relayer = { path = "../block-relayer", package = "starcoin-block-relayer" }
futures-timer = "3.0"
statedb = { path = "../state/statedb", package = "starcoin-statedb" }
vm_types = { path = "../vm/types", package = "starcoin-vm-types" }
stest = { path = "../commons/stest" }
starcoin-node = { path = "../node" }
test-helper = { path = "../test-helper" }
serde = { version = "1.0.130", features = ["derive"] }
serde_json = "1.0.59"
=======
anyhow = { workspace = true }
bytes = { workspace = true }
futures = { workspace = true }
hex = { workspace = true }
once_cell = { workspace = true }
serde = { features = ["derive", ], workspace = true }
serde_json = { workspace = true }
tokio = { features = ["full", ], workspace = true }
api-limiter = { workspace = true }
bcs-ext = { package = "bcs-ext", workspace = true }
starcoin-crypto = { package = "starcoin-crypto", workspace = true }
network-api = { workspace = true }
network-p2p-types = { workspace = true }
network-rpc-core = { workspace = true }
network-rpc-derive = { package = "network-rpc-derive", workspace = true }
prometheus = { workspace = true }
starcoin-accumulator = { workspace = true }
starcoin-chain-service = { workspace = true }
starcoin-logger = { workspace = true }
starcoin-config = { workspace = true }
starcoin-network-rpc-api = { workspace = true }
starcoin-service-registry = { workspace = true }
starcoin-state-api = { workspace = true }
starcoin-state-service = { workspace = true }
starcoin-txpool = { workspace = true }
starcoin-txpool-api = { workspace = true }
starcoin-storage = { package = "starcoin-storage", workspace = true }
starcoin-types = { package = "starcoin-types", workspace = true }
starcoin-state-tree = { workspace = true }

[dev-dependencies]
starcoin-account-api = { package = "starcoin-account-api", workspace = true }
starcoin-block-relayer = { package = "starcoin-block-relayer", workspace = true }
starcoin-consensus = { package = "starcoin-consensus", workspace = true }
futures-timer = { workspace = true }
starcoin-miner = { package = "starcoin-miner", workspace = true }
starcoin-network = { package = "starcoin-network", workspace = true }
starcoin-node = { workspace = true }
starcoin-statedb = { package = "starcoin-statedb", workspace = true }
starcoin-txpool = { workspace = true }
starcoin-txpool-api = { workspace = true }
starcoin-vm-types = { package = "starcoin-vm-types", workspace = true }
starcoin-storage = { package = "starcoin-storage", workspace = true }
stest = { workspace = true }
test-helper = { workspace = true }


[package]
authors = { workspace = true }
edition = { workspace = true }
license = { workspace = true }
name = "starcoin-network-rpc"
publish = { workspace = true }
version = "1.12.9"
homepage = { workspace = true }
repository = { workspace = true }
rust-version = { workspace = true }
>>>>>>> b5788d6d
<|MERGE_RESOLUTION|>--- conflicted
+++ resolved
@@ -1,56 +1,12 @@
 [dependencies]
-<<<<<<< HEAD
-anyhow = "1.0.41"
-bytes = "1"
-futures = "0.3.12"
-hex = "0.4.3"
-once_cell = "1.13.0"
-tokio = { version = "^1", features = ["full"] }
-api-limiter = { path = "../commons/api-limiter" }
-network-p2p-types = { path = "../network-p2p/types" }
-network-rpc-derive = { path = "derive", package = "network-rpc-derive" }
-network-rpc-core = { path = "core" }
-config = { path = "../config", package = "starcoin-config" }
-starcoin-logger = { path = "../commons/logger" }
-crypto = { package = "starcoin-crypto", git = "https://github.com/starcoinorg/starcoin-crypto", rev = "d871dfb4216f034ee334a575926c101574d9d6dc" }
-prometheus = "0.13.0"
-network-api = { path = "../network/api" }
-bcs-ext = { path = "../commons/bcs_ext", package = "bcs-ext" }
-starcoin-types = { path = "../types", package = "starcoin-types" }
-accumulator = { path = "../commons/accumulator", package = "starcoin-accumulator" }
-state-tree = { path = "../state/state-tree", package = "starcoin-state-tree" }
-txpool = { path = "../txpool", package = "starcoin-txpool" }
-starcoin-chain-service = { path = "../chain/service" }
-starcoin-storage = { path = "../storage", package = "starcoin-storage" }
-txpool-api = { path = "../txpool/api", package = "starcoin-txpool-api" }
-starcoin-state-api = { path = "../state/api" }
-starcoin-state-service = { path = "../state/service" }
-starcoin-network-rpc-api = { path = "api" }
-starcoin-service-registry = { path = "../commons/service-registry" }
-
-[dev-dependencies]
-network = { path = "../network", package = "starcoin-network" }
-consensus = { path = "../consensus", package = "starcoin-consensus" }
-account-api = { path = "../account/api", package = "starcoin-account-api" }
-miner = { path = "../miner", package = "starcoin-miner" }
-block-relayer = { path = "../block-relayer", package = "starcoin-block-relayer" }
-futures-timer = "3.0"
-statedb = { path = "../state/statedb", package = "starcoin-statedb" }
-vm_types = { path = "../vm/types", package = "starcoin-vm-types" }
-stest = { path = "../commons/stest" }
-starcoin-node = { path = "../node" }
-test-helper = { path = "../test-helper" }
-serde = { version = "1.0.130", features = ["derive"] }
-serde_json = "1.0.59"
-=======
 anyhow = { workspace = true }
 bytes = { workspace = true }
 futures = { workspace = true }
 hex = { workspace = true }
 once_cell = { workspace = true }
-serde = { features = ["derive", ], workspace = true }
+serde = { features = ["derive"], workspace = true }
 serde_json = { workspace = true }
-tokio = { features = ["full", ], workspace = true }
+tokio = { features = ["full"], workspace = true }
 api-limiter = { workspace = true }
 bcs-ext = { package = "bcs-ext", workspace = true }
 starcoin-crypto = { package = "starcoin-crypto", workspace = true }
@@ -84,7 +40,7 @@
 starcoin-statedb = { package = "starcoin-statedb", workspace = true }
 starcoin-txpool = { workspace = true }
 starcoin-txpool-api = { workspace = true }
-starcoin-vm-types = { package = "starcoin-vm-types", workspace = true }
+starcoin-vm-types = { workspace = true }
 starcoin-storage = { package = "starcoin-storage", workspace = true }
 stest = { workspace = true }
 test-helper = { workspace = true }
@@ -99,5 +55,4 @@
 version = "1.12.9"
 homepage = { workspace = true }
 repository = { workspace = true }
-rust-version = { workspace = true }
->>>>>>> b5788d6d
+rust-version = { workspace = true }