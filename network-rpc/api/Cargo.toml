[dependencies]
<<<<<<< HEAD
once_cell = "1.13.0"
starcoin-types = { path = "../../types" }
network-rpc-core = { path = "../core" }
network-types = {path = "../../network/types"}
starcoin-accumulator = { path = "../../commons/accumulator" }
starcoin-crypto = { git = "https://github.com/starcoinorg/starcoin-crypto", rev = "d871dfb4216f034ee334a575926c101574d9d6dc" }
starcoin-state-api = { path = "../../state/api" }
starcoin-state-tree = { path = "../../state/state-tree" }
network-rpc-derive = { path = "../derive" }
bcs-ext = { path = "../../commons/bcs_ext", package = "bcs-ext" }
starcoin-logger = { path = "../../commons/logger" }
serde = { version = "1.0.130", features = ["derive"] }
anyhow = "1.0.41"
futures = "0.3.12"
starcoin-vm-types = { path = "../../vm/types" }
=======
once_cell = { workspace = true }
anyhow = { workspace = true }
bcs-ext = { package = "bcs-ext", workspace = true }
futures = { workspace = true }
network-rpc-core = { workspace = true }
network-rpc-derive = { workspace = true }
network-types = { workspace = true }
serde = { features = [ "derive",], workspace = true }
starcoin-accumulator = { workspace = true }
starcoin-crypto = { workspace = true }
starcoin-logger = { workspace = true }
starcoin-state-api = { workspace = true }
starcoin-state-tree = { workspace = true }
starcoin-types = { workspace = true }

[package]
authors = { workspace = true }
edition = { workspace = true }
license = { workspace = true }
name = "starcoin-network-rpc-api"
publish = { workspace = true }
version = "1.12.9"
homepage = { workspace = true }
repository = { workspace = true }
rust-version = { workspace = true }
>>>>>>> b5788d6d
<|MERGE_RESOLUTION|>--- conflicted
+++ resolved
@@ -1,21 +1,4 @@
 [dependencies]
-<<<<<<< HEAD
-once_cell = "1.13.0"
-starcoin-types = { path = "../../types" }
-network-rpc-core = { path = "../core" }
-network-types = {path = "../../network/types"}
-starcoin-accumulator = { path = "../../commons/accumulator" }
-starcoin-crypto = { git = "https://github.com/starcoinorg/starcoin-crypto", rev = "d871dfb4216f034ee334a575926c101574d9d6dc" }
-starcoin-state-api = { path = "../../state/api" }
-starcoin-state-tree = { path = "../../state/state-tree" }
-network-rpc-derive = { path = "../derive" }
-bcs-ext = { path = "../../commons/bcs_ext", package = "bcs-ext" }
-starcoin-logger = { path = "../../commons/logger" }
-serde = { version = "1.0.130", features = ["derive"] }
-anyhow = "1.0.41"
-futures = "0.3.12"
-starcoin-vm-types = { path = "../../vm/types" }
-=======
 once_cell = { workspace = true }
 anyhow = { workspace = true }
 bcs-ext = { package = "bcs-ext", workspace = true }
@@ -23,13 +6,14 @@
 network-rpc-core = { workspace = true }
 network-rpc-derive = { workspace = true }
 network-types = { workspace = true }
-serde = { features = [ "derive",], workspace = true }
+serde = { features = ["derive"], workspace = true }
 starcoin-accumulator = { workspace = true }
 starcoin-crypto = { workspace = true }
 starcoin-logger = { workspace = true }
 starcoin-state-api = { workspace = true }
 starcoin-state-tree = { workspace = true }
 starcoin-types = { workspace = true }
+starcoin-vm-types = { workspace = true }
 
 [package]
 authors = { workspace = true }
@@ -40,5 +24,4 @@
 version = "1.12.9"
 homepage = { workspace = true }
 repository = { workspace = true }
-rust-version = { workspace = true }
->>>>>>> b5788d6d
+rust-version = { workspace = true }