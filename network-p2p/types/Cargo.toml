--- conflicted
+++ resolved
@@ -1,28 +1,16 @@
 [dependencies]
-<<<<<<< HEAD
-bitflags = "1.3.2"
-bytes = "1"
-derive_more = "0.99.14"
-rand = "0.8.5"
-serde = { version = "1.0.130", features = ["derive"] }
-serde_json = { version = "1.0", features = ["arbitrary_precision"] }
-libp2p = { version = "0.42.2", default-features = false, features = [
-    "request-response",
-] }
-sc-peerset = { path = "../peerset" }
-schemars = { git = "https://github.com/starcoinorg/schemars", rev = "6972da92f4360e1779168bb3fe0274c521d324e2" }
-=======
 bitflags = { workspace = true }
 bytes = { workspace = true }
 derive_more = { workspace = true }
-libp2p = { default-features = false, features = [ "request-response",], workspace = true }
+libp2p = { default-features = false, features = [
+    "request-response",
+], workspace = true }
 rand = { workspace = true }
 sc-peerset = { workspace = true }
 schemars = { workspace = true }
-serde = { features = [ "derive",], workspace = true }
-serde_json = { features = [ "arbitrary_precision",], workspace = true }
+serde = { features = ["derive"], workspace = true }
+serde_json = { features = ["arbitrary_precision"], workspace = true }
 
->>>>>>> b5788d6d
 [features]
 default = []
 
