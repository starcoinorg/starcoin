--- conflicted
+++ resolved
@@ -2,7 +2,7 @@
 futures = { workspace = true }
 libp2p = { default-features = false, workspace = true }
 log = { workspace = true }
-serde_json = { features = [ "arbitrary_precision",], workspace = true }
+serde_json = { features = ["arbitrary_precision"], workspace = true }
 sp-utils = { workspace = true }
 wasm-timer = { workspace = true }
 
@@ -10,35 +10,6 @@
 rand = { workspace = true }
 
 [package]
-<<<<<<< HEAD
-description = "Connectivity manager based on reputation"
-documentation = "https://docs.rs/sc-peerset"
-homepage = "http://parity.io"
-license = "GPL-3.0-or-later WITH Classpath-exception-2.0"
-name = "sc-peerset"
-version = "1.12.5"
-authors = [
-    "Parity Technologies <admin@parity.io>",
-    "Starcoin Core Dev <dev@starcoin.org>",
-]
-edition = "2021"
-repository = "https://github.com/paritytech/substrate/"
-
-
-[package.metadata.docs.rs]
-targets = ["x86_64-unknown-linux-gnu"]
-
-[dependencies]
-futures = "0.3.12"
-libp2p = {version = "0.42.2", default-features = false}
-log = "0.4.16"
-serde_json = { version = "1.0", features = ["arbitrary_precision"] }
-sp-utils = { path = "../../commons/utils" }
-wasm-timer = "0.2"
-
-[dev-dependencies]
-rand = "0.8.5"
-=======
 authors = { workspace = true }
 description = "Connectivity manager based on reputation"
 documentation = "https://docs.rs/sc-peerset"
@@ -52,5 +23,4 @@
 rust-version = { workspace = true }
 
 [package.metadata.docs.rs]
-targets = [ "x86_64-unknown-linux-gnu",]
->>>>>>> b5788d6d
+targets = ["x86_64-unknown-linux-gnu"]