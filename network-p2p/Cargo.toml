[dependencies]
<<<<<<< HEAD
anyhow = "1.0.41"
async-trait = "0.1"
asynchronous-codec = "0.5"
bitflags = "1.3.2"
bytes = "1"
once_cell = "1.13.0"
bcs-ext = { package = "bcs-ext", path = "../commons/bcs_ext" }
derive_more = "0.99.14"
either = "1.7.0"
fnv = "1.0.6"
futures = "0.3.12"
futures-timer = "3.0"
linked-hash-map = "0.5.6"
linked_hash_set = "0.1.3"
log = "0.4.16"
lru = "0.7.8"
parking_lot = "0.12.1"
pin-project = "0.4.27"
serde = { version = "1.0.130", features = ["derive"] }
serde_json = { version = "1.0", features = ["arbitrary_precision"] }
smallvec = "1.10.0"
thiserror = "1"
unsigned-varint = { version = "0.6.0", features = [
    "futures",
    "asynchronous_codec",
] }
void = "1.0.2"
zeroize = "1.3.0"
hex = "0.4.3"
wasm-timer = "0.2"
sc-peerset = { path = "peerset" }
starcoin-crypto = { git = "https://github.com/starcoinorg/starcoin-crypto", rev = "d871dfb4216f034ee334a575926c101574d9d6dc" }
starcoin-metrics = { path = "../commons/metrics" }
starcoin-types = { path = "../types" }
network-p2p-types = { path = "./types" }
prometheus = "0.13.0"
ip_network = "0.3.4"
bs58 = "0.3.1"
async-std = "1.12.0"
rand = "0.8.5"

[dependencies.libp2p]
version = "0.42.2"
[dev-dependencies]
stest = { path = "../commons/stest" }
async-std = "1.12"
tempfile = "3.1.0"
=======
anyhow = { workspace = true }
async-trait = { workspace = true }
asynchronous-codec = { workspace = true }
bitflags = { workspace = true }
bytes = { workspace = true }
once_cell = { workspace = true }
bcs-ext = { package = "bcs-ext", workspace = true }
async-std = { workspace = true }
bs58 = { workspace = true }
derive_more = { workspace = true }
either = { workspace = true }
fnv = { workspace = true }
futures = { workspace = true }
futures-timer = { workspace = true }
hex = { workspace = true }
ip_network = { workspace = true }
linked-hash-map = { workspace = true }
linked_hash_set = { workspace = true }
log = { workspace = true }
lru = { workspace = true }
network-p2p-types = { workspace = true }
parking_lot = { workspace = true }
pin-project = { workspace = true }
prometheus = { workspace = true }
rand = { workspace = true }
sc-peerset = { workspace = true }
serde = { features = [ "derive",], workspace = true }
serde_json = { features = [ "arbitrary_precision",], workspace = true }
smallvec = { workspace = true }
starcoin-crypto = { workspace = true }
starcoin-config = { workspace = true }
starcoin-metrics = { workspace = true }
starcoin-types = { workspace = true }
thiserror = { workspace = true }
unsigned-varint = { features = [ "futures", "asynchronous_codec",], workspace = true }
void = { workspace = true }
wasm-timer = { workspace = true }
zeroize = { workspace = true }
libp2p = { workspace = true }

[dev-dependencies]
async-std = { workspace = true }
stest = { workspace = true }
tempfile = { workspace = true }
>>>>>>> b5788d6d

[features]
default = []

[package]
authors = { workspace = true }
edition = { workspace = true }
license = { workspace = true }
name = "network-p2p"
publish = { workspace = true }
version = "1.12.9"
homepage = { workspace = true }
repository = { workspace = true }
rust-version = { workspace = true }
<|MERGE_RESOLUTION|>--- conflicted
+++ resolved
@@ -1,53 +1,4 @@
 [dependencies]
-<<<<<<< HEAD
-anyhow = "1.0.41"
-async-trait = "0.1"
-asynchronous-codec = "0.5"
-bitflags = "1.3.2"
-bytes = "1"
-once_cell = "1.13.0"
-bcs-ext = { package = "bcs-ext", path = "../commons/bcs_ext" }
-derive_more = "0.99.14"
-either = "1.7.0"
-fnv = "1.0.6"
-futures = "0.3.12"
-futures-timer = "3.0"
-linked-hash-map = "0.5.6"
-linked_hash_set = "0.1.3"
-log = "0.4.16"
-lru = "0.7.8"
-parking_lot = "0.12.1"
-pin-project = "0.4.27"
-serde = { version = "1.0.130", features = ["derive"] }
-serde_json = { version = "1.0", features = ["arbitrary_precision"] }
-smallvec = "1.10.0"
-thiserror = "1"
-unsigned-varint = { version = "0.6.0", features = [
-    "futures",
-    "asynchronous_codec",
-] }
-void = "1.0.2"
-zeroize = "1.3.0"
-hex = "0.4.3"
-wasm-timer = "0.2"
-sc-peerset = { path = "peerset" }
-starcoin-crypto = { git = "https://github.com/starcoinorg/starcoin-crypto", rev = "d871dfb4216f034ee334a575926c101574d9d6dc" }
-starcoin-metrics = { path = "../commons/metrics" }
-starcoin-types = { path = "../types" }
-network-p2p-types = { path = "./types" }
-prometheus = "0.13.0"
-ip_network = "0.3.4"
-bs58 = "0.3.1"
-async-std = "1.12.0"
-rand = "0.8.5"
-
-[dependencies.libp2p]
-version = "0.42.2"
-[dev-dependencies]
-stest = { path = "../commons/stest" }
-async-std = "1.12"
-tempfile = "3.1.0"
-=======
 anyhow = { workspace = true }
 async-trait = { workspace = true }
 asynchronous-codec = { workspace = true }
@@ -74,15 +25,18 @@
 prometheus = { workspace = true }
 rand = { workspace = true }
 sc-peerset = { workspace = true }
-serde = { features = [ "derive",], workspace = true }
-serde_json = { features = [ "arbitrary_precision",], workspace = true }
+serde = { features = ["derive"], workspace = true }
+serde_json = { features = ["arbitrary_precision"], workspace = true }
 smallvec = { workspace = true }
 starcoin-crypto = { workspace = true }
 starcoin-config = { workspace = true }
 starcoin-metrics = { workspace = true }
 starcoin-types = { workspace = true }
 thiserror = { workspace = true }
-unsigned-varint = { features = [ "futures", "asynchronous_codec",], workspace = true }
+unsigned-varint = { features = [
+    "futures",
+    "asynchronous_codec",
+], workspace = true }
 void = { workspace = true }
 wasm-timer = { workspace = true }
 zeroize = { workspace = true }
@@ -92,7 +46,6 @@
 async-std = { workspace = true }
 stest = { workspace = true }
 tempfile = { workspace = true }
->>>>>>> b5788d6d
 
 [features]
 default = []
@@ -106,4 +59,4 @@
 version = "1.12.9"
 homepage = { workspace = true }
 repository = { workspace = true }
-rust-version = { workspace = true }
+rust-version = { workspace = true }