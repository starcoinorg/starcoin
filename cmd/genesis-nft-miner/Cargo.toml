[package]
authors = ["Starcoin Core Dev <dev@starcoin.org>"]
edition = "2021"
license = "Apache-2.0"
name = "genesis-nft-miner"
publish = false
version = "1.12.5"

[dependencies]
<<<<<<< HEAD
starcoin-rpc-api = { path = "../../rpc/api" }
starcoin-types = { path = "../../types" }
starcoin-crypto = { git = "https://github.com/starcoinorg/starcoin-crypto", rev = "d871dfb4216f034ee334a575926c101574d9d6dc" }
starcoin-vm-types = { path = "../../vm/types" }
bcs-ext = { path = "../../commons/bcs_ext" }
=======
>>>>>>> 89662621
anyhow = "~1"
bcs-ext = {path = "../../commons/bcs_ext"}
clap = {version = "3", features = ["derive"]}
hex = "0.4"
jsonrpc-core-client = "18"
rpassword = "~5"
<<<<<<< HEAD
tokio = { version = "^1", features = ["full"] }
=======
serde = "1.0.130"
serde_json = "~1"
starcoin-crypto = {git = "https://github.com/starcoinorg/starcoin-crypto", rev = "d871dfb4216f034ee334a575926c101574d9d6dc"}
starcoin-rpc-api = {path = "../../rpc/api"}
starcoin-types = {path = "../../types"}
starcoin-vm-types = {path = "../../vm/types"}
tokio = {version = "^1", features = ["full"]}
>>>>>>> 89662621
<|MERGE_RESOLUTION|>--- conflicted
+++ resolved
@@ -7,28 +7,16 @@
 version = "1.12.5"
 
 [dependencies]
-<<<<<<< HEAD
 starcoin-rpc-api = { path = "../../rpc/api" }
 starcoin-types = { path = "../../types" }
 starcoin-crypto = { git = "https://github.com/starcoinorg/starcoin-crypto", rev = "d871dfb4216f034ee334a575926c101574d9d6dc" }
 starcoin-vm-types = { path = "../../vm/types" }
 bcs-ext = { path = "../../commons/bcs_ext" }
-=======
->>>>>>> 89662621
 anyhow = "~1"
-bcs-ext = {path = "../../commons/bcs_ext"}
-clap = {version = "3", features = ["derive"]}
+clap = { version = "3", features = ["derive"] }
 hex = "0.4"
 jsonrpc-core-client = "18"
 rpassword = "~5"
-<<<<<<< HEAD
 tokio = { version = "^1", features = ["full"] }
-=======
 serde = "1.0.130"
-serde_json = "~1"
-starcoin-crypto = {git = "https://github.com/starcoinorg/starcoin-crypto", rev = "d871dfb4216f034ee334a575926c101574d9d6dc"}
-starcoin-rpc-api = {path = "../../rpc/api"}
-starcoin-types = {path = "../../types"}
-starcoin-vm-types = {path = "../../vm/types"}
-tokio = {version = "^1", features = ["full"]}
->>>>>>> 89662621
+serde_json = "~1"