[package]
authors = ["Starcoin Core Dev <dev@starcoin.org>"]
edition = "2021"
license = "Apache-2.0"
name = "starcoin-tx-factory"
publish = false
version = "1.12.5"

[[bin]]
name = "starcoin_txfactory"
path = "src/main.rs"

[dependencies]
anyhow = "1.0.41"
clap = {version = "3", features = ["derive"]}
ctrlc = {version = "3.2.2", features = ["termination"]}
futures = "0.3.12"
<<<<<<< HEAD
tokio = { version = "^1", features = ["full"] }
starcoin-logger = { path = "../../commons/logger" }
starcoin-config = { path = "../../config" }
starcoin-crypto = { git = "https://github.com/starcoinorg/starcoin-crypto", rev = "d871dfb4216f034ee334a575926c101574d9d6dc" }
starcoin-state-api = { path = "../../state/api" }
starcoin-types = { path = "../../types" }
starcoin-rpc-client = { path = "../../rpc/client" }
starcoin-rpc-api = { path = "../../rpc/api" }
starcoin-account-api = { path = "../../account/api" }
starcoin-executor = { path = "../../executor" }
=======
starcoin-account-api = {path = "../../account/api"}
starcoin-config = {path = "../../config"}
starcoin-crypto = {git = "https://github.com/starcoinorg/starcoin-crypto", rev = "d871dfb4216f034ee334a575926c101574d9d6dc"}
starcoin-executor = {path = "../../executor"}
starcoin-logger = {path = "../../commons/logger"}
starcoin-rpc-api = {path = "../../rpc/api"}
starcoin-rpc-client = {path = "../../rpc/client"}
starcoin-state-api = {path = "../../state/api"}
starcoin-transaction-builder = {path = "../../vm/transaction-builder"}
starcoin-types = {path = "../../types"}
tokio = {version = "^1", features = ["full"]}
>>>>>>> 89662621
<|MERGE_RESOLUTION|>--- conflicted
+++ resolved
@@ -15,7 +15,6 @@
 clap = {version = "3", features = ["derive"]}
 ctrlc = {version = "3.2.2", features = ["termination"]}
 futures = "0.3.12"
-<<<<<<< HEAD
 tokio = { version = "^1", features = ["full"] }
 starcoin-logger = { path = "../../commons/logger" }
 starcoin-config = { path = "../../config" }
@@ -26,16 +25,4 @@
 starcoin-rpc-api = { path = "../../rpc/api" }
 starcoin-account-api = { path = "../../account/api" }
 starcoin-executor = { path = "../../executor" }
-=======
-starcoin-account-api = {path = "../../account/api"}
-starcoin-config = {path = "../../config"}
-starcoin-crypto = {git = "https://github.com/starcoinorg/starcoin-crypto", rev = "d871dfb4216f034ee334a575926c101574d9d6dc"}
-starcoin-executor = {path = "../../executor"}
-starcoin-logger = {path = "../../commons/logger"}
-starcoin-rpc-api = {path = "../../rpc/api"}
-starcoin-rpc-client = {path = "../../rpc/client"}
-starcoin-state-api = {path = "../../state/api"}
-starcoin-transaction-builder = {path = "../../vm/transaction-builder"}
-starcoin-types = {path = "../../types"}
-tokio = {version = "^1", features = ["full"]}
->>>>>>> 89662621
+starcoin-transaction-builder = {path = "../../vm/transaction-builder"}