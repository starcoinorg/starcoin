[package]
authors = ["Starcoin Core Dev <dev@starcoin.org>"]
edition = "2021"
license = "Apache-2.0"
name = "starcoin-indexer"
publish = false
version = "1.12.5"

# See more keys and their definitions at https://doc.rust-lang.org/cargo/reference/manifest.html

[dependencies]
anyhow = "~1"
async-trait = "~0.1"
clap = {version = "3", features = ["derive"]}
elasticsearch = "7.10.0-alpha.1"
futures-retry = "0.6"
futures-util = "~0.3"
jsonrpc-core-client = "18"
serde = "1.0.130"
serde_json = "~1"
<<<<<<< HEAD
starcoin-crypto = { git = "https://github.com/starcoinorg/starcoin-crypto", rev = "d871dfb4216f034ee334a575926c101574d9d6dc" }
starcoin-types = { path = "../../types" }
starcoin-rpc-api = { path = "../../rpc/api" }
starcoin-logger = { path = "../../commons/logger" }
jsonrpc-core-client = "18"
tokio = { version = "^1", features = ["full"] }
futures-util = "~0.3"
futures-retry = "0.6"
=======
starcoin-crypto = {git = "https://github.com/starcoinorg/starcoin-crypto", rev = "d871dfb4216f034ee334a575926c101574d9d6dc"}
starcoin-logger = {path = "../../commons/logger"}
starcoin-rpc-api = {path = "../../rpc/api"}
starcoin-types = {path = "../../types"}
tokio = {version = "^1", features = ["full"]}
>>>>>>> 89662621

[[bin]]
name = "starcoin_indexer"
path = "src/main.rs"<|MERGE_RESOLUTION|>--- conflicted
+++ resolved
@@ -11,14 +11,10 @@
 [dependencies]
 anyhow = "~1"
 async-trait = "~0.1"
-clap = {version = "3", features = ["derive"]}
+clap = { version = "3", features = ["derive"] }
 elasticsearch = "7.10.0-alpha.1"
-futures-retry = "0.6"
-futures-util = "~0.3"
-jsonrpc-core-client = "18"
 serde = "1.0.130"
 serde_json = "~1"
-<<<<<<< HEAD
 starcoin-crypto = { git = "https://github.com/starcoinorg/starcoin-crypto", rev = "d871dfb4216f034ee334a575926c101574d9d6dc" }
 starcoin-types = { path = "../../types" }
 starcoin-rpc-api = { path = "../../rpc/api" }
@@ -27,13 +23,6 @@
 tokio = { version = "^1", features = ["full"] }
 futures-util = "~0.3"
 futures-retry = "0.6"
-=======
-starcoin-crypto = {git = "https://github.com/starcoinorg/starcoin-crypto", rev = "d871dfb4216f034ee334a575926c101574d9d6dc"}
-starcoin-logger = {path = "../../commons/logger"}
-starcoin-rpc-api = {path = "../../rpc/api"}
-starcoin-types = {path = "../../types"}
-tokio = {version = "^1", features = ["full"]}
->>>>>>> 89662621
 
 [[bin]]
 name = "starcoin_indexer"
