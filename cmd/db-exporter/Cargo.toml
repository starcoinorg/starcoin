--- conflicted
+++ resolved
@@ -4,7 +4,7 @@
 license = "Apache-2.0"
 name = "db-exporter"
 publish = false
-version = "1.12.8"
+version = "1.12.9"
 
 # See more keys and their definitions at https://doc.rust-lang.org/cargo/reference/manifest.html
 
@@ -29,7 +29,6 @@
 anyhow = "~1"
 hex = "~0.4"
 indicatif = "0.16.2"
-<<<<<<< HEAD
 logger = { path = "../../commons/logger", package = "starcoin-logger" }
 clap = { version = "3", features = ["derive"] }
 atomic-counter = "1.0.1"
@@ -38,32 +37,6 @@
 move-bytecode-verifier = { git = "https://github.com/starcoinorg/move", rev = "e5a7e90a2fcfec1abd50bdfcf1d7a59f4de91790" }
 starcoin-resource-viewer = { path = "../../vm/resource-viewer" }
 starcoin-state-tree = { path = "../../state/state-tree" }
-=======
-logger = {path = "../../commons/logger", package = "starcoin-logger"}
-serde = "~1"
-serde_json = {version = "~1", features = ["arbitrary_precision"]}
-tokio = {version = "^1", features = ["full"]}
-
-move-binary-format = {git = "https://github.com/starcoinorg/move", rev = "6b81a354bb805f8e3e89f4a29b99f02bcdaf1872"}
-move-bytecode-verifier = {git = "https://github.com/starcoinorg/move", rev = "6b81a354bb805f8e3e89f4a29b99f02bcdaf1872"}
-
-starcoin-account-api = {path = "../../account/api"}
-starcoin-accumulator = {path = "../../commons/accumulator", package = "starcoin-accumulator"}
-starcoin-chain = {path = "../../chain"}
-starcoin-config = {path = "../../config"}
-starcoin-consensus = {path = "../../consensus"}
-starcoin-crypto = {git = "https://github.com/starcoinorg/starcoin-crypto", rev = "d871dfb4216f034ee334a575926c101574d9d6dc"}
-starcoin-executor = {path = "../../executor"}
-starcoin-genesis = {path = "../../genesis"}
-starcoin-resource-viewer = {path = "../../vm/resource-viewer"}
-starcoin-state-tree = {path = "../../state/state-tree"}
-starcoin-statedb = {path = "../../state/statedb"}
-starcoin-storage = {path = "../../storage"}
-starcoin-transaction-builder = {path = "../../vm/transaction-builder"}
-starcoin-types = {path = "../../types"}
-starcoin-vm-types = {path = "../../vm/types"}
-
->>>>>>> 9259a76d
 [target."cfg(target_os=\"linux\")".dependencies]
 pprof = {version = "0.10", features = ["flamegraph"]}
 
