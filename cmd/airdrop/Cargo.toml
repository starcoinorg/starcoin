[package]
authors = ["Starcoin Core Dev <dev@starcoin.org>"]
edition = "2021"
name = "airdrop"
version = "1.12.5"

# See more keys and their definitions at https://doc.rust-lang.org/cargo/reference/manifest.html

[dependencies]
<<<<<<< HEAD
starcoin-rpc-api = { path = "../../rpc/api" }
starcoin-logger = { path = "../../commons/logger" }
starcoin-types = { path = "../../types" }
starcoin-crypto = { git = "https://github.com/starcoinorg/starcoin-crypto", rev = "d871dfb4216f034ee334a575926c101574d9d6dc" }
starcoin-vm-types = { path = "../../vm/types" }
bcs-ext = { path = "../../commons/bcs_ext" }
=======
>>>>>>> 89662621
anyhow = "~1"
async-trait = "~0.1"
bcs-ext = {path = "../../commons/bcs_ext"}
clap = {version = "3", features = ["derive"]}
csv = "~1"
elasticsearch = "7.10.0-alpha.1"
futures-retry = "0.6"
futures-util = "~0.3"
hex = "0.4"
jsonrpc-core-client = "18"
rpassword = "~5"
<<<<<<< HEAD
tokio = { version = "^1", features = ["full"] }
futures-util = "~0.3"
futures-retry = "0.6"
=======
serde = "1.0.130"
serde_json = "~1"
starcoin-crypto = {git = "https://github.com/starcoinorg/starcoin-crypto", rev = "d871dfb4216f034ee334a575926c101574d9d6dc"}
starcoin-logger = {path = "../../commons/logger"}
starcoin-rpc-api = {path = "../../rpc/api"}
starcoin-types = {path = "../../types"}
starcoin-vm-types = {path = "../../vm/types"}
tokio = {version = "^1", features = ["full"]}
>>>>>>> 89662621
<|MERGE_RESOLUTION|>--- conflicted
+++ resolved
@@ -7,37 +7,22 @@
 # See more keys and their definitions at https://doc.rust-lang.org/cargo/reference/manifest.html
 
 [dependencies]
-<<<<<<< HEAD
 starcoin-rpc-api = { path = "../../rpc/api" }
 starcoin-logger = { path = "../../commons/logger" }
 starcoin-types = { path = "../../types" }
 starcoin-crypto = { git = "https://github.com/starcoinorg/starcoin-crypto", rev = "d871dfb4216f034ee334a575926c101574d9d6dc" }
 starcoin-vm-types = { path = "../../vm/types" }
 bcs-ext = { path = "../../commons/bcs_ext" }
-=======
->>>>>>> 89662621
 anyhow = "~1"
 async-trait = "~0.1"
-bcs-ext = {path = "../../commons/bcs_ext"}
 clap = {version = "3", features = ["derive"]}
 csv = "~1"
 elasticsearch = "7.10.0-alpha.1"
-futures-retry = "0.6"
-futures-util = "~0.3"
 hex = "0.4"
 jsonrpc-core-client = "18"
 rpassword = "~5"
-<<<<<<< HEAD
 tokio = { version = "^1", features = ["full"] }
 futures-util = "~0.3"
 futures-retry = "0.6"
-=======
 serde = "1.0.130"
-serde_json = "~1"
-starcoin-crypto = {git = "https://github.com/starcoinorg/starcoin-crypto", rev = "d871dfb4216f034ee334a575926c101574d9d6dc"}
-starcoin-logger = {path = "../../commons/logger"}
-starcoin-rpc-api = {path = "../../rpc/api"}
-starcoin-types = {path = "../../types"}
-starcoin-vm-types = {path = "../../vm/types"}
-tokio = {version = "^1", features = ["full"]}
->>>>>>> 89662621
+serde_json = "~1"