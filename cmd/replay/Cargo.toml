[package]
authors = ["Starcoin Core Dev <dev@starcoin.org>"]
edition = "2021"
license = "Apache-2.0"
name = "starcoin-replay"
publish = false
version = "1.12.5"

[[bin]]
name = "starcoin-replay"
path = "src/main.rs"

[dependencies]
<<<<<<< HEAD
clap = { version = "3", features = ["derive"] }
starcoin-config = { path = "../../config" }
starcoin-chain = { path = "../../chain" }
starcoin-genesis = { path = "../../genesis" }
starcoin-storage = { path = "../../storage" }
starcoin-vm-types = { path = "../../vm/types" }
starcoin-logger = { path = "../../commons/logger" }
sp-utils = { path = "../../commons/utils" }
starcoin-types = { path = "../../types" }
anyhow = "~1"
=======
anyhow = "~1"
clap = {version = "3", features = ["derive"]}
sp-utils = {path = "../../commons/utils"}
starcoin-chain = {path = "../../chain"}
starcoin-config = {path = "../../config"}
starcoin-genesis = {path = "../../genesis"}
starcoin-logger = {path = "../../commons/logger"}
starcoin-storage = {path = "../../storage"}
starcoin-types = {path = "../../types"}
starcoin-vm-types = {path = "../../vm/types"}
>>>>>>> 89662621
<|MERGE_RESOLUTION|>--- conflicted
+++ resolved
@@ -11,7 +11,6 @@
 path = "src/main.rs"
 
 [dependencies]
-<<<<<<< HEAD
 clap = { version = "3", features = ["derive"] }
 starcoin-config = { path = "../../config" }
 starcoin-chain = { path = "../../chain" }
@@ -21,16 +20,4 @@
 starcoin-logger = { path = "../../commons/logger" }
 sp-utils = { path = "../../commons/utils" }
 starcoin-types = { path = "../../types" }
-anyhow = "~1"
-=======
-anyhow = "~1"
-clap = {version = "3", features = ["derive"]}
-sp-utils = {path = "../../commons/utils"}
-starcoin-chain = {path = "../../chain"}
-starcoin-config = {path = "../../config"}
-starcoin-genesis = {path = "../../genesis"}
-starcoin-logger = {path = "../../commons/logger"}
-starcoin-storage = {path = "../../storage"}
-starcoin-types = {path = "../../types"}
-starcoin-vm-types = {path = "../../vm/types"}
->>>>>>> 89662621
+anyhow = "~1"