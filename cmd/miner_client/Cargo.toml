[package]
authors = ["Starcoin Core Dev <dev@starcoin.org>"]
edition = "2021"
name = "starcoin-miner-client"
version = "1.12.5"

[dependencies]
actix = "0.13"
actix-rt = "2.6"
anyhow = "1.0.41"
async-std = "1.12"
consensus = {path = "../../consensus", package = "starcoin-consensus"}
crypto = {package = "starcoin-crypto", git = "https://github.com/starcoinorg/starcoin-crypto", rev = "d871dfb4216f034ee334a575926c101574d9d6dc"}
futures = "0.3.12"
<<<<<<< HEAD
starcoin-config = { path = "../../config" }
starcoin-types = { path = "../../types" }
consensus = { path = "../../consensus", package = "starcoin-consensus" }
tokio = { version = "^1", features = ["full"] }
logger = { path = "../../commons/logger", package = "starcoin-logger" }
futures-channel = "0.3"
crypto = { package = "starcoin-crypto", git = "https://github.com/starcoinorg/starcoin-crypto", rev = "d871dfb4216f034ee334a575926c101574d9d6dc" }
jsonrpc-core = { version = "18", features = ["arbitrary_precision"] }
jsonrpc-server-utils = { version = "18" }
jsonrpc-core-client = { version = "18" }
=======
futures-channel = "0.3"
jsonrpc-core = {version = "18", features = ["arbitrary_precision"]}
jsonrpc-core-client = {version = "18"}
jsonrpc-server-utils = {version = "18"}
logger = {path = "../../commons/logger", package = "starcoin-logger"}
starcoin-config = {path = "../../config"}
starcoin-time-service = {path = "../../commons/time-service"}
starcoin-types = {path = "../../types"}
tokio = {version = "^1", features = ["full"]}
>>>>>>> 89662621

async-trait = "0.1.53"
byteorder = "1.4.3"
clap = {version = "3", features = ["derive"]}
dyn-clone = "1.0.8"
futures-timer = "3.0"
hex = {version = "0.4.3", default-features = false}
libloading = "0.7.2"
parking_lot = "0.12.1"
rand = "0.8.5"
rand_core = {version = "0.6.3", default-features = false}
rust-argon2 = "0.8"
serde = {version = "1.0.130", features = ["derive"]}
serde_json = {version = "1.0", features = ["arbitrary_precision"]}
starcoin-miner = {path = "../../miner"}
starcoin-miner-client-api = {path = "./api"}
starcoin-rpc-api = {path = "../../rpc/api"}
starcoin-rpc-client = {path = "../../rpc/client"}
starcoin-service-registry = {path = "../../commons/service-registry"}
starcoin-stratum = {path = "../../stratum"}
stest = {path = "../../commons/stest"}
thiserror = "1.0"

[[bin]]
name = "starcoin_miner"
path = "src/main.rs"

[dev-dependencies]
starcoin-miner = {path = "../../miner"}<|MERGE_RESOLUTION|>--- conflicted
+++ resolved
@@ -9,31 +9,18 @@
 actix-rt = "2.6"
 anyhow = "1.0.41"
 async-std = "1.12"
-consensus = {path = "../../consensus", package = "starcoin-consensus"}
-crypto = {package = "starcoin-crypto", git = "https://github.com/starcoinorg/starcoin-crypto", rev = "d871dfb4216f034ee334a575926c101574d9d6dc"}
+consensus = { path = "../../consensus", package = "starcoin-consensus" }
+crypto = { package = "starcoin-crypto", git = "https://github.com/starcoinorg/starcoin-crypto", rev = "d871dfb4216f034ee334a575926c101574d9d6dc" }
 futures = "0.3.12"
-<<<<<<< HEAD
 starcoin-config = { path = "../../config" }
 starcoin-types = { path = "../../types" }
-consensus = { path = "../../consensus", package = "starcoin-consensus" }
 tokio = { version = "^1", features = ["full"] }
 logger = { path = "../../commons/logger", package = "starcoin-logger" }
 futures-channel = "0.3"
-crypto = { package = "starcoin-crypto", git = "https://github.com/starcoinorg/starcoin-crypto", rev = "d871dfb4216f034ee334a575926c101574d9d6dc" }
 jsonrpc-core = { version = "18", features = ["arbitrary_precision"] }
 jsonrpc-server-utils = { version = "18" }
 jsonrpc-core-client = { version = "18" }
-=======
-futures-channel = "0.3"
-jsonrpc-core = {version = "18", features = ["arbitrary_precision"]}
-jsonrpc-core-client = {version = "18"}
-jsonrpc-server-utils = {version = "18"}
-logger = {path = "../../commons/logger", package = "starcoin-logger"}
-starcoin-config = {path = "../../config"}
-starcoin-time-service = {path = "../../commons/time-service"}
-starcoin-types = {path = "../../types"}
-tokio = {version = "^1", features = ["full"]}
->>>>>>> 89662621
+starcoin-time-service = { path = "../../commons/time-service" }
 
 async-trait = "0.1.53"
 byteorder = "1.4.3"
@@ -46,15 +33,15 @@
 rand = "0.8.5"
 rand_core = {version = "0.6.3", default-features = false}
 rust-argon2 = "0.8"
-serde = {version = "1.0.130", features = ["derive"]}
-serde_json = {version = "1.0", features = ["arbitrary_precision"]}
-starcoin-miner = {path = "../../miner"}
-starcoin-miner-client-api = {path = "./api"}
-starcoin-rpc-api = {path = "../../rpc/api"}
-starcoin-rpc-client = {path = "../../rpc/client"}
-starcoin-service-registry = {path = "../../commons/service-registry"}
-starcoin-stratum = {path = "../../stratum"}
-stest = {path = "../../commons/stest"}
+serde = { version = "1.0.130", features = ["derive"] }
+serde_json = { version = "1.0", features = ["arbitrary_precision"] }
+starcoin-miner = { path = "../../miner" }
+starcoin-miner-client-api = { path = "./api" }
+starcoin-rpc-api = { path = "../../rpc/api" }
+starcoin-rpc-client = { path = "../../rpc/client" }
+starcoin-service-registry = { path = "../../commons/service-registry" }
+starcoin-stratum = { path = "../../stratum" }
+stest = { path = "../../commons/stest" }
 thiserror = "1.0"
 
 [[bin]]
@@ -62,4 +49,4 @@
 path = "src/main.rs"
 
 [dev-dependencies]
-starcoin-miner = {path = "../../miner"}+starcoin-miner = { path = "../../miner" }