[package]
authors = ["Starcoin Core Dev <dev@starcoin.org>"]
edition = "2021"
license = "Apache-2.0"
name = "starcoin-faucet"
publish = false
version = "1.12.5"

[dependencies]
anyhow = "1.0.41"
ascii = "1.0.0"
clap = {version = "3", features = ["derive"]}
futures = "0.3.12"
<<<<<<< HEAD
hex = { version = "0.4.3", default-features = false }
tokio = { version = "^1", features = ["full"] }
tokio-executor = { version = "0.2.0-alpha.6", features = ["blocking"] }
futures-timer = "3.0"
ascii = "1.0.0"
rust-embed = "6.3.0"
serde = { version = "1.0.130" }
serde_json = { version = "1.0", features = ["arbitrary_precision"] }
once_cell = "1.13.0"
starcoin-logger = { path = "../../commons/logger" }
starcoin-config = { path = "../../config" }
starcoin-state-api = { path = "../../state/api" }
starcoin-types = { path = "../../types" }
starcoin-rpc-client = { path = "../../rpc/client" }
starcoin-account-api = { path = "../../account/api" }
starcoin-executor = { path = "../../executor" }
starcoin-crypto = { git = "https://github.com/starcoinorg/starcoin-crypto", rev = "d871dfb4216f034ee334a575926c101574d9d6dc" }
clap = { version = "3", features = ["derive"] }
=======
futures-timer = "3.0"
hex = {version = "0.4.3", default-features = false}
once_cell = "1.13.0"
rust-embed = "6.3.0"
serde = {version = "1.0.130"}
serde_json = {version = "1.0", features = ["arbitrary_precision"]}
starcoin-account-api = {path = "../../account/api"}
starcoin-config = {path = "../../config"}
starcoin-crypto = {git = "https://github.com/starcoinorg/starcoin-crypto", rev = "d871dfb4216f034ee334a575926c101574d9d6dc"}
starcoin-executor = {path = "../../executor"}
starcoin-logger = {path = "../../commons/logger"}
starcoin-rpc-client = {path = "../../rpc/client"}
starcoin-state-api = {path = "../../state/api"}
starcoin-transaction-builder = {path = "../../vm/transaction-builder"}
starcoin-types = {path = "../../types"}
tiny_http = "0.8.2"
tokio = {version = "^1", features = ["full"]}
tokio-executor = {version = "0.2.0-alpha.6", features = ["blocking"]}
>>>>>>> 89662621
[[bin]]
name = "starcoin_faucet"
path = "src/main.rs"

[features]
default = []<|MERGE_RESOLUTION|>--- conflicted
+++ resolved
@@ -8,10 +8,7 @@
 
 [dependencies]
 anyhow = "1.0.41"
-ascii = "1.0.0"
-clap = {version = "3", features = ["derive"]}
 futures = "0.3.12"
-<<<<<<< HEAD
 hex = { version = "0.4.3", default-features = false }
 tokio = { version = "^1", features = ["full"] }
 tokio-executor = { version = "0.2.0-alpha.6", features = ["blocking"] }
@@ -30,26 +27,8 @@
 starcoin-executor = { path = "../../executor" }
 starcoin-crypto = { git = "https://github.com/starcoinorg/starcoin-crypto", rev = "d871dfb4216f034ee334a575926c101574d9d6dc" }
 clap = { version = "3", features = ["derive"] }
-=======
-futures-timer = "3.0"
-hex = {version = "0.4.3", default-features = false}
-once_cell = "1.13.0"
-rust-embed = "6.3.0"
-serde = {version = "1.0.130"}
-serde_json = {version = "1.0", features = ["arbitrary_precision"]}
-starcoin-account-api = {path = "../../account/api"}
-starcoin-config = {path = "../../config"}
-starcoin-crypto = {git = "https://github.com/starcoinorg/starcoin-crypto", rev = "d871dfb4216f034ee334a575926c101574d9d6dc"}
-starcoin-executor = {path = "../../executor"}
-starcoin-logger = {path = "../../commons/logger"}
-starcoin-rpc-client = {path = "../../rpc/client"}
-starcoin-state-api = {path = "../../state/api"}
-starcoin-transaction-builder = {path = "../../vm/transaction-builder"}
-starcoin-types = {path = "../../types"}
+starcoin-transaction-builder = { path = "../../vm/transaction-builder" }
 tiny_http = "0.8.2"
-tokio = {version = "^1", features = ["full"]}
-tokio-executor = {version = "0.2.0-alpha.6", features = ["blocking"]}
->>>>>>> 89662621
 [[bin]]
 name = "starcoin_faucet"
 path = "src/main.rs"
