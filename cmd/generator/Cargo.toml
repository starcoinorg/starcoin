[package]
authors = ["Starcoin Core Dev <dev@starcoin.org>"]
edition = "2021"
license = "Apache-2.0"
name = "starcoin-generator"
publish = false
version = "1.12.5"

[dependencies]
anyhow = "1.0.41"
clap = {version = "3", features = ["derive"]}
futures = "0.3.12"
futures-timer = "3.0"
<<<<<<< HEAD
scmd = { path = "../../commons/scmd" }
starcoin-logger = { path = "../../commons/logger" }
starcoin-config = { path = "../../config" }
starcoin-types = { path = "../../types" }
starcoin-crypto = { git = "https://github.com/starcoinorg/starcoin-crypto", rev = "d871dfb4216f034ee334a575926c101574d9d6dc" }
starcoin-storage = { path = "../../storage" }
starcoin-genesis = { path = "../../genesis" }
starcoin-account-api = { path = "../../account/api" }
starcoin-account = { path = "../../account" }
starcoin-chain = { path = "../../chain" }
starcoin-chain-mock = { path = "../../chain/mock" }
clap = { version = "3", features = ["derive"] }
=======
hex = {version = "0.4.3", default-features = false}
scmd = {path = "../../commons/scmd"}
serde = {version = "1.0.130"}
serde_json = {version = "1.0", features = ["arbitrary_precision"]}
starcoin-account = {path = "../../account"}
starcoin-account-api = {path = "../../account/api"}
starcoin-chain = {path = "../../chain"}
starcoin-chain-mock = {path = "../../chain/mock"}
starcoin-config = {path = "../../config"}
starcoin-crypto = {git = "https://github.com/starcoinorg/starcoin-crypto", rev = "d871dfb4216f034ee334a575926c101574d9d6dc"}
starcoin-genesis = {path = "../../genesis"}
starcoin-logger = {path = "../../commons/logger"}
starcoin-storage = {path = "../../storage"}
starcoin-types = {path = "../../types"}
>>>>>>> 89662621

[[bin]]
name = "starcoin_generator"
path = "src/main.rs"

[features]
default = []<|MERGE_RESOLUTION|>--- conflicted
+++ resolved
@@ -8,10 +8,8 @@
 
 [dependencies]
 anyhow = "1.0.41"
-clap = {version = "3", features = ["derive"]}
 futures = "0.3.12"
 futures-timer = "3.0"
-<<<<<<< HEAD
 scmd = { path = "../../commons/scmd" }
 starcoin-logger = { path = "../../commons/logger" }
 starcoin-config = { path = "../../config" }
@@ -24,22 +22,9 @@
 starcoin-chain = { path = "../../chain" }
 starcoin-chain-mock = { path = "../../chain/mock" }
 clap = { version = "3", features = ["derive"] }
-=======
-hex = {version = "0.4.3", default-features = false}
-scmd = {path = "../../commons/scmd"}
-serde = {version = "1.0.130"}
-serde_json = {version = "1.0", features = ["arbitrary_precision"]}
-starcoin-account = {path = "../../account"}
-starcoin-account-api = {path = "../../account/api"}
-starcoin-chain = {path = "../../chain"}
-starcoin-chain-mock = {path = "../../chain/mock"}
-starcoin-config = {path = "../../config"}
-starcoin-crypto = {git = "https://github.com/starcoinorg/starcoin-crypto", rev = "d871dfb4216f034ee334a575926c101574d9d6dc"}
-starcoin-genesis = {path = "../../genesis"}
-starcoin-logger = {path = "../../commons/logger"}
-starcoin-storage = {path = "../../storage"}
-starcoin-types = {path = "../../types"}
->>>>>>> 89662621
+hex = { version = "0.4.3", default-features = false }
+serde = { version = "1.0.130" }
+serde_json = { version = "1.0", features = ["arbitrary_precision"] }
 
 [[bin]]
 name = "starcoin_generator"
