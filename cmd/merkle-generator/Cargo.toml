[package]
authors = ["caojiafeng <funfriendcjf@gmail.com>"]
edition = "2021"
name = "merkle-generator"
version = "1.12.5"

# See more keys and their definitions at https://doc.rust-lang.org/cargo/reference/manifest.html

[dependencies]
anyhow = "~1"
bcs-ext = {package = "bcs-ext", path = "../../commons/bcs_ext"}
clap = {version = "3", features = ["derive"]}
csv = "~1"
hex = "~0.4"
merkletree = {git = "https://github.com/filecoin-project/merkletree", rev = "3b1d98c43b341aed935152c5c1535c17d1b21d20"}
serde = "~1"
<<<<<<< HEAD
serde_json = { version = "~1", features = ["arbitrary_precision"] }
anyhow = "~1"
hex = "~0.4"
bcs-ext = { package = "bcs-ext", path = "../../commons/bcs_ext" }
merkletree = { version = "0.21.0", features = ["chaincore"] }
rust-crypto = "~0.2"
starcoin-vm-types = { path = "../../vm/types" }
starcoin-crypto = { git = "https://github.com/starcoinorg/starcoin-crypto", rev = "d871dfb4216f034ee334a575926c101574d9d6dc" }
clap = { version = "3", features = ["derive"] }
=======
serde_json = {version = "~1", features = ["arbitrary_precision"]}
sha3 = "0.9.1"
starcoin-crypto = {git = "https://github.com/starcoinorg/starcoin-crypto", rev = "d871dfb4216f034ee334a575926c101574d9d6dc"}
starcoin-vm-types = {path = "../../vm/types"}
>>>>>>> 89662621
<|MERGE_RESOLUTION|>--- conflicted
+++ resolved
@@ -7,26 +7,15 @@
 # See more keys and their definitions at https://doc.rust-lang.org/cargo/reference/manifest.html
 
 [dependencies]
-anyhow = "~1"
-bcs-ext = {package = "bcs-ext", path = "../../commons/bcs_ext"}
-clap = {version = "3", features = ["derive"]}
+bcs-ext = { package = "bcs-ext", path = "../../commons/bcs_ext" }
 csv = "~1"
 hex = "~0.4"
-merkletree = {git = "https://github.com/filecoin-project/merkletree", rev = "3b1d98c43b341aed935152c5c1535c17d1b21d20"}
+merkletree = { git = "https://github.com/filecoin-project/merkletree", rev = "3b1d98c43b341aed935152c5c1535c17d1b21d20" }
 serde = "~1"
-<<<<<<< HEAD
 serde_json = { version = "~1", features = ["arbitrary_precision"] }
 anyhow = "~1"
-hex = "~0.4"
-bcs-ext = { package = "bcs-ext", path = "../../commons/bcs_ext" }
-merkletree = { version = "0.21.0", features = ["chaincore"] }
 rust-crypto = "~0.2"
 starcoin-vm-types = { path = "../../vm/types" }
 starcoin-crypto = { git = "https://github.com/starcoinorg/starcoin-crypto", rev = "d871dfb4216f034ee334a575926c101574d9d6dc" }
 clap = { version = "3", features = ["derive"] }
-=======
-serde_json = {version = "~1", features = ["arbitrary_precision"]}
-sha3 = "0.9.1"
-starcoin-crypto = {git = "https://github.com/starcoinorg/starcoin-crypto", rev = "d871dfb4216f034ee334a575926c101574d9d6dc"}
-starcoin-vm-types = {path = "../../vm/types"}
->>>>>>> 89662621
+sha3 = "0.9.1"