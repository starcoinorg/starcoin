[package]
edition = "2021"
name = "starcoin-account-provider"
version = "1.12.5"

# See more keys and their definitions at https://doc.rust-lang.org/cargo/reference/manifest.html

[dependencies]
anyhow = "1.0.41"
<<<<<<< HEAD
starcoin-account = { path = "../" }
starcoin-account-api = { path = "../api", features = ["mock"] }
starcoin-types = { path = "../../types" }
starcoin-rpc-client = { path = "../../rpc/client" }
starcoin-config = { path = "../../config" }
starcoin-crypto = { git = "https://github.com/starcoinorg/starcoin-crypto", rev = "d871dfb4216f034ee334a575926c101574d9d6dc" }
=======
starcoin-account = {path = "../"}
starcoin-account-api = {path = "../api", features = ["mock"]}
starcoin-config = {path = "../../config"}
starcoin-crypto = {git = "https://github.com/starcoinorg/starcoin-crypto", rev = "d871dfb4216f034ee334a575926c101574d9d6dc"}
starcoin-rpc-client = {path = "../../rpc/client"}
starcoin-types = {path = "../../types"}
>>>>>>> 89662621
<|MERGE_RESOLUTION|>--- conflicted
+++ resolved
@@ -7,18 +7,9 @@
 
 [dependencies]
 anyhow = "1.0.41"
-<<<<<<< HEAD
 starcoin-account = { path = "../" }
 starcoin-account-api = { path = "../api", features = ["mock"] }
 starcoin-types = { path = "../../types" }
 starcoin-rpc-client = { path = "../../rpc/client" }
 starcoin-config = { path = "../../config" }
-starcoin-crypto = { git = "https://github.com/starcoinorg/starcoin-crypto", rev = "d871dfb4216f034ee334a575926c101574d9d6dc" }
-=======
-starcoin-account = {path = "../"}
-starcoin-account-api = {path = "../api", features = ["mock"]}
-starcoin-config = {path = "../../config"}
-starcoin-crypto = {git = "https://github.com/starcoinorg/starcoin-crypto", rev = "d871dfb4216f034ee334a575926c101574d9d6dc"}
-starcoin-rpc-client = {path = "../../rpc/client"}
-starcoin-types = {path = "../../types"}
->>>>>>> 89662621
+starcoin-crypto = { git = "https://github.com/starcoinorg/starcoin-crypto", rev = "d871dfb4216f034ee334a575926c101574d9d6dc" }