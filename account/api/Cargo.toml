[package]
authors = ["Starcoin Core Dev <dev@starcoin.org>"]
edition = "2021"
license = "Apache-2.0"
name = "starcoin-account-api"
publish = false
version = "1.12.5"

[dependencies]
anyhow = "1.0.41"
async-trait = "0.1"
<<<<<<< HEAD
serde = { version = "1.0.130", default-features = false }
serde_bytes = "0.11.5"
serde_json = "~1"
bcs-ext = { package = "bcs-ext", path = "../../commons/bcs_ext" }
hex = "0.4.3"
starcoin-types = { path = "../../types" }
starcoin-crypto = { git = "https://github.com/starcoinorg/starcoin-crypto", rev = "d871dfb4216f034ee334a575926c101574d9d6dc" }
rand = "0.8.5"
rand_core = { version = "0.6.3", default-features = false }
futures = "0.3.12"
starcoin-service-registry = { path = "../../commons/service-registry" }
schemars = { git = "https://github.com/starcoinorg/schemars", rev = "6972da92f4360e1779168bb3fe0274c521d324e2" }
=======
bcs-ext = {package = "bcs-ext", path = "../../commons/bcs_ext"}
futures = "0.3.12"
hex = "0.4.3"
rand = "0.8.5"
rand_core = {version = "0.6.3", default-features = false}
schemars = {git = "https://github.com/starcoinorg/schemars", rev = "6972da92f4360e1779168bb3fe0274c521d324e2"}
serde = {version = "1.0.130", default-features = false}
serde_bytes = "0.11.5"
serde_json = "~1"
starcoin-crypto = {git = "https://github.com/starcoinorg/starcoin-crypto", rev = "d871dfb4216f034ee334a575926c101574d9d6dc"}
starcoin-service-registry = {path = "../../commons/service-registry"}
starcoin-types = {path = "../../types"}
thiserror = "1.0"
>>>>>>> 89662621

[dev-dependencies]

[features]
mock = []<|MERGE_RESOLUTION|>--- conflicted
+++ resolved
@@ -9,7 +9,6 @@
 [dependencies]
 anyhow = "1.0.41"
 async-trait = "0.1"
-<<<<<<< HEAD
 serde = { version = "1.0.130", default-features = false }
 serde_bytes = "0.11.5"
 serde_json = "~1"
@@ -22,21 +21,7 @@
 futures = "0.3.12"
 starcoin-service-registry = { path = "../../commons/service-registry" }
 schemars = { git = "https://github.com/starcoinorg/schemars", rev = "6972da92f4360e1779168bb3fe0274c521d324e2" }
-=======
-bcs-ext = {package = "bcs-ext", path = "../../commons/bcs_ext"}
-futures = "0.3.12"
-hex = "0.4.3"
-rand = "0.8.5"
-rand_core = {version = "0.6.3", default-features = false}
-schemars = {git = "https://github.com/starcoinorg/schemars", rev = "6972da92f4360e1779168bb3fe0274c521d324e2"}
-serde = {version = "1.0.130", default-features = false}
-serde_bytes = "0.11.5"
-serde_json = "~1"
-starcoin-crypto = {git = "https://github.com/starcoinorg/starcoin-crypto", rev = "d871dfb4216f034ee334a575926c101574d9d6dc"}
-starcoin-service-registry = {path = "../../commons/service-registry"}
-starcoin-types = {path = "../../types"}
 thiserror = "1.0"
->>>>>>> 89662621
 
 [dev-dependencies]
 
