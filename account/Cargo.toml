[package]
authors = ["Starcoin Core Dev <dev@starcoin.org>"]
edition = "2021"
license = "Apache-2.0"
name = "starcoin-account"
publish = false
version = "1.12.5"

[dependencies]
anyhow = "1.0.41"
async-trait = "0.1"
bcs-ext = {package = "bcs-ext", path = "../commons/bcs_ext"}
futures = "0.3.12"
parking_lot = "0.12"
rand = "0.8.5"
rand_core = {version = "0.6.3", default-features = false}
serde = "1.0.130"
serde_json = "~1"
<<<<<<< HEAD
rand_core = { version = "0.6.3", default-features = false }
starcoin-account-api = { path = "./api" }
bcs-ext = { package = "bcs-ext", path = "../commons/bcs_ext" }
starcoin-types = { path = "../types" }
starcoin-config = { path = "../config" }
starcoin-crypto = { git = "https://github.com/starcoinorg/starcoin-crypto", rev = "d871dfb4216f034ee334a575926c101574d9d6dc" }
starcoin-decrypt = { path = "../commons/decrypt" }
starcoin-storage = { path = "../storage" }
starcoin-logger = { path = "../commons/logger" }
=======
starcoin-account-api = {path = "./api"}
starcoin-config = {path = "../config"}
starcoin-crypto = {git = "https://github.com/starcoinorg/starcoin-crypto", rev = "d871dfb4216f034ee334a575926c101574d9d6dc"}
starcoin-decrypt = {path = "../commons/decrypt"}
starcoin-logger = {path = "../commons/logger"}
starcoin-storage = {path = "../storage"}
starcoin-types = {path = "../types"}
>>>>>>> 89662621

[dev-dependencies]
hex = "0.4.3"
tempfile = "3"<|MERGE_RESOLUTION|>--- conflicted
+++ resolved
@@ -9,14 +9,11 @@
 [dependencies]
 anyhow = "1.0.41"
 async-trait = "0.1"
-bcs-ext = {package = "bcs-ext", path = "../commons/bcs_ext"}
 futures = "0.3.12"
 parking_lot = "0.12"
 rand = "0.8.5"
-rand_core = {version = "0.6.3", default-features = false}
 serde = "1.0.130"
 serde_json = "~1"
-<<<<<<< HEAD
 rand_core = { version = "0.6.3", default-features = false }
 starcoin-account-api = { path = "./api" }
 bcs-ext = { package = "bcs-ext", path = "../commons/bcs_ext" }
@@ -26,15 +23,6 @@
 starcoin-decrypt = { path = "../commons/decrypt" }
 starcoin-storage = { path = "../storage" }
 starcoin-logger = { path = "../commons/logger" }
-=======
-starcoin-account-api = {path = "./api"}
-starcoin-config = {path = "../config"}
-starcoin-crypto = {git = "https://github.com/starcoinorg/starcoin-crypto", rev = "d871dfb4216f034ee334a575926c101574d9d6dc"}
-starcoin-decrypt = {path = "../commons/decrypt"}
-starcoin-logger = {path = "../commons/logger"}
-starcoin-storage = {path = "../storage"}
-starcoin-types = {path = "../types"}
->>>>>>> 89662621
 
 [dev-dependencies]
 hex = "0.4.3"
