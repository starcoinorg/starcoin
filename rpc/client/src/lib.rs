--- conflicted
+++ resolved
@@ -137,22 +137,14 @@
         let pubsub_client = inner.pubsub_client.clone();
         let (handle_exit_sender, handle_exit_receiver) = oneshot::channel::<()>();
         let handle = std::thread::spawn(move || {
-<<<<<<< HEAD
             let _sys = System::with_tokio_rt(|| {
                 tokio::runtime::Builder::new_multi_thread()
                     .enable_all()
                     .on_thread_stop(|| println!("client-actix-system thread stopped"))
-=======
-            let sys = System::with_tokio_rt(|| {
-                tokio::runtime::Builder::new_multi_thread()
-                    .enable_all()
-                    .on_thread_stop(|| debug!("client-actix-system thread stopped"))
->>>>>>> b96c8ee4
                     .thread_name("client-actix-system")
                     .build()
                     .expect("failed to create tokio runtime for client-actix-system")
             });
-<<<<<<< HEAD
             let arbiter = Arbiter::new();
             let spawn_result = arbiter.spawn(async {
                 let watcher = ChainWatcher::launch();
@@ -162,12 +154,6 @@
             futures::executor::block_on(async {
                 let _ = handle_exit_receiver.await;
             });
-=======
-            sys.block_on(async {
-                let watcher = ChainWatcher::launch();
-                tx.send(watcher).unwrap();
-            });
->>>>>>> b96c8ee4
         });
         let watcher = futures::executor::block_on(rx).expect("Init chain watcher fail.");
         watcher.do_send(StartSubscribe {
@@ -1045,17 +1031,12 @@
         if let Err(e) = self.chain_watcher.try_send(chain_watcher::StopWatcher) {
             debug!("Try to stop chain watcher error: {:?}", e);
         }
-<<<<<<< HEAD
 
         if let Err(e) = {
             self.watcher_thread_exit_sender.send(()).unwrap();
             self.watcher_thread.join()
         } {
             error!("Wait chain watcher thread stop error: {:?}", e);
-=======
-        if let Err(e) = self.watcher_handle.join() {
-            debug!("Wait chain watcher thread stop error: {:?}", e);
->>>>>>> b96c8ee4
         }
     }
 }
