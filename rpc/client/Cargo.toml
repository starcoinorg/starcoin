[package]
name = "starcoin-rpc-client"
version = "0.3.1"
authors = ["Starcoin Core Dev <dev@starcoin.org>"]
license = "Apache-2.0"
publish = false
edition = "2018"

[dependencies]
anyhow = "1.0"
thiserror = "1.0"
# for RpcError convert.
failure = "0.1"
# for ipc connect
tokio01 = { version="0.1", package="tokio"}
tokio-compat = "0.1.5"
serde = { version = "1.0", features = ["derive"] }
serde_json = { version="1.0", features = ["arbitrary_precision"]}
actix = "0.10.0-alpha.3"
actix-rt = "1.1"
tokio = "0.2"
jsonrpc-core = { version = "14.0", features = ["arbitrary_precision"] }
jsonrpc-derive = "14.0"
jsonrpc-server-utils = "14.0"
jsonrpc-pubsub = "14.0"
jsonrpc-core-client = { version = "14.0", features = ["http", "ipc", "ws", "arbitrary_precision"]}
jsonrpc-client-transports = { version = "14.0", features = ["http", "ipc", "ws", "arbitrary_precision"] }
futures03 = { package="futures",version = "0.3", features = ["compat"] }
futures = "0.1.29"
scs = { package="starcoin-canonical-serialization", path = "../../commons/scs"}
starcoin-types = { path = "../../types"}
starcoin-vm-types = { path = "../../vm/types"}
starcoin-crypto = { path = "../../commons/crypto"}
starcoin-rpc-api = {path = "../api"}
starcoin-logger = { path = "../../commons/logger"}
starcoin-wallet-api = { path = "../../wallet/api"}
starcoin-state-api = { path = "../../state/api"}
<<<<<<< HEAD
async-std = "1.5"
=======
starcoin-txpool-api = {path = "../../txpool/api"}
>>>>>>> 19e44395

[dev-dependencies]
starcoin-rpc-server = { path = "../server" }
starcoin-config = { path = "../../config"}
starcoin-traits = { path = "../../core/traits"}
stest = { path = "../../commons/stest"}<|MERGE_RESOLUTION|>--- conflicted
+++ resolved
@@ -35,11 +35,9 @@
 starcoin-logger = { path = "../../commons/logger"}
 starcoin-wallet-api = { path = "../../wallet/api"}
 starcoin-state-api = { path = "../../state/api"}
-<<<<<<< HEAD
 async-std = "1.5"
-=======
 starcoin-txpool-api = {path = "../../txpool/api"}
->>>>>>> 19e44395
+
 
 [dev-dependencies]
 starcoin-rpc-server = { path = "../server" }
