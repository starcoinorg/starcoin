--- conflicted
+++ resolved
@@ -16,13 +16,8 @@
 use starcoin_types::{
     access_path::AccessPath, account_address::AccountAddress, account_state::AccountState,
 };
-<<<<<<< HEAD
 use starcoin_vm_types::state_store::table::TableHandle;
-
-#[rpc(client, server, schema)]
-=======
 #[openrpc]
->>>>>>> b5788d6d
 pub trait StateApi {
     #[rpc(name = "state.get")]
     fn get(&self, access_path: AccessPath) -> FutureResult<Option<Vec<u8>>>;
