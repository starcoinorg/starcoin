--- conflicted
+++ resolved
@@ -1,5 +1,4 @@
 import 'dart:async';
-import 'dart:typed_data';
 import 'dart:ui';
 
 import 'package:flutter/material.dart';
@@ -55,13 +54,6 @@
 
   @override
   Widget build(BuildContext context) {
-<<<<<<< HEAD
-    Directory current = Directory.current;
-
-=======
-    //final current = Directory.current;
-    //time = current.path;
->>>>>>> 96513474
     final double iconSize = 60.0;
     final double buttonIconSize = 40.0;
     final blue = Color.fromARGB(255, 0, 255, 255);
@@ -70,12 +62,10 @@
     final whiteTextstyle = TextStyle(color: Colors.white, fontSize: 25);
     final edgeTexts = EdgeInsets.only(left: 30, right: 30);
     final dateTime = DateTime.now();
-    time = formatDate(dateTime, [yyyy, '/', mm, '/', dd, ' ', HH, ':', nn]);
-<<<<<<< HEAD
-    freshTime();
-=======
+    Directory current = Directory.current;
+    time = current.path;
+    //time = formatDate(dateTime, [yyyy, '/', mm, '/', dd, ' ', HH, ':', nn]);
     //freshTime();
->>>>>>> 96513474
     final boxDecoration = new BoxDecoration(
       //设置四周圆角 角度
       borderRadius: BorderRadius.all(Radius.circular(10.0)),
@@ -86,15 +76,18 @@
     if (!startRequest) {
       onclick = () async {
         // 用Directory.current 也不对
-        final current = await DirectoryService.getCurrentDirectory();
-        final time = current;
-        final dir = Directory.fromUri(Uri.parse(current)).parent;
-        process = await Process.start(
-<<<<<<< HEAD
-            current.path+'/starcoin/starcoin',
-=======
-            join(dir.path, 'starcoin/starcoin'),
->>>>>>> 96513474
+        var command ="";
+        if (Platform.isMacOS){
+          final current = await DirectoryService.getCurrentDirectory();
+          final dir = Directory.fromUri(Uri.parse(current)).parent;
+           command = join(dir.path, 'starcoin/starcoin');
+        }
+        if (Platform.isWindows){
+          Directory current = Directory.current;
+          command= join(current.path,'starcoin/starcoin');
+        }
+        final process = await Process.start(command
+            ,
             [
               "-n",
               "dev",
@@ -102,12 +95,8 @@
               "all",
               "--disable-mint-empty-block",
               "false"
-<<<<<<< HEAD
-            ],runInShell: false,workingDirectory: current.path);
-=======
             ],
             runInShell: false);
->>>>>>> 96513474
         process.stderr.transform(utf8.decoder).listen((data) {
           lines.add(data);
           if (data.contains("Mint new block")) {
@@ -388,9 +377,20 @@
     // ui.Image Img = ui.decodeImage(_originalImage.readAsBytesSync());
     // ui.drawString(Img, ui.arial_48, 800, 400, 'Add Text 123',
     //     color: 0xff00ffff);
-    String fileName = DateTime.now().toIso8601String();
-    var path =
-        '/Users/fanngyuan/Documents/workspace/starcoin_node_gui/$fileName.png';
+    int fileName = DateTime.now().microsecondsSinceEpoch;
+
+    var dir;
+    if (Platform.isMacOS){
+        final current = await DirectoryService.getCurrentDirectory();
+        dir = Directory.fromUri(Uri.parse(current)).parent.path;
+    
+    }
+    if (Platform.isWindows){
+        Directory current = Directory.current;
+        dir = current.path;
+    }
+
+    var path =join(dir,'$fileName.png');
     // //final file = File(path);
     // //await file.writeAsBytes(wmImage);
     File(path)..writeAsBytesSync(img.encodePng(background));
