--- conflicted
+++ resolved
@@ -1,56 +1,4 @@
 [dependencies]
-<<<<<<< HEAD
-actix = "0.13"
-actix-rt = "2.6"
-tokio = { version = "^1", features = ["full"] }
-futures = "0.3.12"
-futures-timer = "3.0"
-async-trait = "0.1"
-anyhow = "1.0.41"
-async-std = "1.12"
-backtrace = "0.3"
-chrono = "0.4.19"
-serde_json = { version = "1.0", features = ["arbitrary_precision"] }
-timeout-join-handler = { path = "../commons/timeout-join-handler" }
-starcoin-metrics = { path = "../commons/metrics", features = ["server"] }
-starcoin-config = { path = "../config" }
-starcoin-consensus = { path = "../consensus" }
-starcoin-executor = { path = "../executor" }
-network-api = { path = "../network/api" }
-starcoin-network = { path = "../network" }
-starcoin-txpool = { path = "../txpool" }
-starcoin-chain-service = { path = "../chain/service" }
-starcoin-chain-notify = { path = "../chain/chain-notify" }
-starcoin-rpc-server = { path = "../rpc/server" }
-starcoin-storage = { path = "../storage" }
-starcoin-miner = { path = "../miner" }
-starcoin-crypto = { git = "https://github.com/starcoinorg/starcoin-crypto", rev = "d871dfb4216f034ee334a575926c101574d9d6dc" }
-starcoin-logger = { path = "../commons/logger" }
-starcoin-types = { path = "../types" }
-starcoin-sync = { path = "../sync" }
-starcoin-genesis = { path = "../genesis" }
-starcoin-account-api = { path = "../account/api" }
-starcoin-account-service = { path = "../account/service" }
-starcoin-state-api = { path = "../state/api" }
-starcoin-statedb = { path = "../state/statedb" }
-starcoin-state-service = { path = "../state/service" }
-starcoin-txpool-api = { path = "../txpool/api" }
-starcoin-sync-api = { package = "starcoin-sync-api", path = "../sync/api" }
-starcoin-block-relayer = { path = "../block-relayer" }
-starcoin-network-rpc = { path = "../network-rpc" }
-starcoin-network-rpc-api = { path = "../network-rpc/api" }
-network-rpc-core = { path = "../network-rpc/core" }
-starcoin-node-api = { path = "./api" }
-starcoin-dev = { path = "../vm/dev" }
-starcoin-service-registry = { path = "../commons/service-registry" }
-starcoin-rpc-client = { path = "../rpc/client" }
-starcoin-stratum = { path = "../stratum" }
-starcoin-miner-client = { path = "../cmd/miner_client" }
-starcoin-vm-runtime = { path = "../vm/vm-runtime" }
-thiserror = "1.0"
-[dev-dependencies]
-stest = { path = "../commons/stest" }
-=======
 actix = { workspace = true }
 actix-rt = { workspace = true }
 anyhow = { workspace = true }
@@ -62,7 +10,7 @@
 futures-timer = { workspace = true }
 network-api = { workspace = true }
 network-rpc-core = { workspace = true }
-serde_json = { features = [ "arbitrary_precision",], workspace = true }
+serde_json = { features = ["arbitrary_precision"], workspace = true }
 starcoin-account-api = { workspace = true }
 starcoin-account-service = { workspace = true }
 starcoin-block-relayer = { workspace = true }
@@ -75,7 +23,7 @@
 starcoin-executor = { workspace = true }
 starcoin-genesis = { workspace = true }
 starcoin-logger = { workspace = true }
-starcoin-metrics = { features = [ "server",], workspace = true }
+starcoin-metrics = { features = ["server"], workspace = true }
 starcoin-miner = { workspace = true }
 starcoin-miner-client = { workspace = true }
 starcoin-network = { workspace = true }
@@ -98,7 +46,7 @@
 starcoin-vm-runtime = { workspace = true }
 thiserror = { workspace = true }
 timeout-join-handler = { workspace = true }
-tokio = { features = [ "full",], workspace = true }
+tokio = { features = ["full"], workspace = true }
 
 [dev-dependencies]
 stest = { workspace = true }
@@ -112,5 +60,4 @@
 version = "1.12.9"
 homepage = { workspace = true }
 repository = { workspace = true }
-rust-version = { workspace = true }
->>>>>>> b5788d6d
+rust-version = { workspace = true }