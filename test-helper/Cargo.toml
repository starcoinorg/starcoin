[package]
authors = ["Starcoin Core Dev <dev@starcoin.org>"]
edition = "2021"
license = "Apache-2.0"
name = "test-helper"
publish = false
version = "1.12.8"

[dependencies]
anyhow = "1.0.41"
async-trait = "0.1.51"
backtrace = "0.3"
tokio = { version = "^1", features = ["full"] }
futures = "0.3.12"
futures-timer = "3.0"
hex = "0.4.3"
serde = { version = "1.0.130" }
serde_json = "1.0"
starcoin-metrics = { path = "../commons/metrics" }
starcoin-config = { path = "../config" }
starcoin-consensus = { path = "../consensus" }
starcoin-executor = { path = "../executor" }
starcoin-network = { path = "../network" }
starcoin-txpool = { path = "../txpool" }
starcoin-chain = { path = "../chain" }
starcoin-chain-notify = { path = "../chain/chain-notify" }
starcoin-rpc-server = { path = "../rpc/server" }
starcoin-storage = { path = "../storage" }
starcoin-miner = { path = "../miner" }
starcoin-crypto = { git = "https://github.com/starcoinorg/starcoin-crypto", rev = "d871dfb4216f034ee334a575926c101574d9d6dc" }
starcoin-logger = { path = "../commons/logger" }
starcoin-types = { path = "../types" }
starcoin-vm-types = { path = "../vm/types" }
starcoin-sync = { path = "../sync" }
starcoin-genesis = { path = "../genesis" }
starcoin-account-api = { path = "../account/api" }
starcoin-account-service = { path = "../account/service" }
starcoin-state-api = { path = "../state/api" }
starcoin-state-service = { path = "../state/service" }
starcoin-txpool-api = { path = "../txpool/api" }
starcoin-sync-api = { package = "starcoin-sync-api", path = "../sync/api" }
starcoin-block-relayer = { path = "../block-relayer" }
starcoin-network-rpc = { path = "../network-rpc" }
starcoin-network-rpc-api = { path = "../network-rpc/api" }
network-rpc-core = { path = "../network-rpc/core" }
network-p2p-types = { path = "../network-p2p/types" }
starcoin-dev = { path = "../vm/dev" }
starcoin-node = { path = "../node" }
starcoin-node-api = { path = "../node/api" }
starcoin-service-registry = { path = "../commons/service-registry" }
stdlib = { path = "../vm/stdlib" }
starcoin-statedb = { path = "../state/statedb" }
starcoin-move-compiler = { path = "../vm/compiler" }
rand = "0.8.5"
network-api = { path = "../network/api" }
accumulator = { path = "../commons/accumulator", package = "starcoin-accumulator" }
state-tree = { path = "../state/state-tree", package = "starcoin-state-tree" }
bcs-ext = { package = "bcs-ext", path = "../commons/bcs_ext" }
starcoin-transaction-builder = { path = "../vm/transaction-builder" }
thiserror = "1.0"
<<<<<<< HEAD

=======
tokio = {version = "^1", features = ["full"]}
move-ir-compiler = {git = "https://github.com/starcoinorg/move", rev = "6b81a354bb805f8e3e89f4a29b99f02bcdaf1872"}
>>>>>>> 9259a76d

[dev-dependencies]
stest = { path = "../commons/stest" }
<|MERGE_RESOLUTION|>--- conflicted
+++ resolved
@@ -4,7 +4,7 @@
 license = "Apache-2.0"
 name = "test-helper"
 publish = false
-version = "1.12.8"
+version = "1.12.9"
 
 [dependencies]
 anyhow = "1.0.41"
@@ -58,12 +58,8 @@
 bcs-ext = { package = "bcs-ext", path = "../commons/bcs_ext" }
 starcoin-transaction-builder = { path = "../vm/transaction-builder" }
 thiserror = "1.0"
-<<<<<<< HEAD
+move-ir-compiler = {git = "https://github.com/starcoinorg/move", rev = "e5a7e90a2fcfec1abd50bdfcf1d7a59f4de91790"}
 
-=======
-tokio = {version = "^1", features = ["full"]}
-move-ir-compiler = {git = "https://github.com/starcoinorg/move", rev = "6b81a354bb805f8e3e89f4a29b99f02bcdaf1872"}
->>>>>>> 9259a76d
 
 [dev-dependencies]
 stest = { path = "../commons/stest" }
