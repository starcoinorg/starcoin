[dependencies]
<<<<<<< HEAD
anyhow = "1.0.41"
async-trait = "0.1.51"
backtrace = "0.3"
tokio = { version = "^1", features = ["full"] }
futures = "0.3.12"
futures-timer = "3.0"
hex = "0.4.3"
serde = { version = "1.0.130" }
serde_json = "1.0"
starcoin-metrics = { path = "../commons/metrics" }
starcoin-config = { path = "../config" }
starcoin-consensus = { path = "../consensus" }
starcoin-executor = { path = "../executor" }
starcoin-network = { path = "../network" }
starcoin-txpool = { path = "../txpool" }
starcoin-chain = { path = "../chain" }
starcoin-chain-notify = { path = "../chain/chain-notify" }
starcoin-rpc-server = { path = "../rpc/server" }
starcoin-storage = { path = "../storage" }
starcoin-miner = { path = "../miner" }
starcoin-crypto = { git = "https://github.com/starcoinorg/starcoin-crypto", rev = "d871dfb4216f034ee334a575926c101574d9d6dc" }
starcoin-logger = { path = "../commons/logger" }
starcoin-types = { path = "../types" }
starcoin-vm-types = { path = "../vm/types" }
starcoin-sync = { path = "../sync" }
starcoin-genesis = { path = "../genesis" }
starcoin-account-api = { path = "../account/api" }
starcoin-account-service = { path = "../account/service" }
starcoin-state-api = { path = "../state/api" }
starcoin-state-service = { path = "../state/service" }
starcoin-txpool-api = { path = "../txpool/api" }
starcoin-sync-api = { package = "starcoin-sync-api", path = "../sync/api" }
starcoin-block-relayer = { path = "../block-relayer" }
starcoin-network-rpc = { path = "../network-rpc" }
starcoin-network-rpc-api = { path = "../network-rpc/api" }
network-rpc-core = { path = "../network-rpc/core" }
network-p2p-types = { path = "../network-p2p/types" }
starcoin-dev = { path = "../vm/dev" }
starcoin-node = { path = "../node" }
starcoin-node-api = { path = "../node/api" }
starcoin-service-registry = { path = "../commons/service-registry" }
stdlib = { path = "../vm/stdlib" }
starcoin-statedb = { path = "../state/statedb" }
starcoin-move-compiler = { path = "../vm/compiler" }
rand = "0.8.5"
network-api = { path = "../network/api" }
accumulator = { path = "../commons/accumulator", package = "starcoin-accumulator" }
state-tree = { path = "../state/state-tree", package = "starcoin-state-tree" }
bcs-ext = { package = "bcs-ext", path = "../commons/bcs_ext" }
starcoin-transaction-builder = { path = "../vm/transaction-builder" }
thiserror = "1.0"


[dev-dependencies]
stest = { path = "../commons/stest" }
=======
anyhow = { workspace = true }
async-trait = { workspace = true }
backtrace = { workspace = true }
bcs-ext = { package = "bcs-ext", workspace = true }
futures = { workspace = true }
futures-timer = { workspace = true }
hex = { workspace = true }
network-api = { workspace = true }
network-p2p-types = { workspace = true }
network-rpc-core = { workspace = true }
rand = { workspace = true }
serde = { workspace = true }
serde_json = { workspace = true }
starcoin-account-api = { workspace = true }
starcoin-account-service = { workspace = true }
starcoin-block-relayer = { workspace = true }
starcoin-chain = { workspace = true }
starcoin-chain-notify = { workspace = true }
starcoin-config = { workspace = true }
starcoin-consensus = { workspace = true }
starcoin-crypto = { workspace = true }
starcoin-dev = { workspace = true }
starcoin-executor = { workspace = true }
starcoin-genesis = { workspace = true }
starcoin-logger = { workspace = true }
starcoin-metrics = { workspace = true }
starcoin-miner = { workspace = true }
starcoin-move-compiler = { workspace = true }
starcoin-network = { workspace = true }
starcoin-network-rpc = { workspace = true }
starcoin-network-rpc-api = { workspace = true }
starcoin-node = { workspace = true }
starcoin-node-api = { workspace = true }
starcoin-rpc-server = { workspace = true }
starcoin-service-registry = { workspace = true }
starcoin-state-api = { workspace = true }
starcoin-state-service = { workspace = true }
starcoin-statedb = { workspace = true }
starcoin-storage = { workspace = true }
starcoin-sync = { workspace = true }
starcoin-sync-api = { package = "starcoin-sync-api", workspace = true }
starcoin-transaction-builder = { workspace = true }
starcoin-txpool = { workspace = true }
starcoin-txpool-api = { workspace = true }
starcoin-types = { workspace = true }
starcoin-vm-types = { workspace = true }
stdlib = { workspace = true }
thiserror = { workspace = true }
tokio = { features = [ "full",], workspace = true }
move-ir-compiler = { workspace = true }

[dev-dependencies]
stest = { workspace = true }

[package]
authors = { workspace = true }
edition = { workspace = true }
license = { workspace = true }
name = "test-helper"
publish = { workspace = true }
version = "1.12.9"
homepage = { workspace = true }
repository = { workspace = true }
rust-version = { workspace = true }
>>>>>>> b5788d6d
<|MERGE_RESOLUTION|>--- conflicted
+++ resolved
@@ -1,61 +1,4 @@
 [dependencies]
-<<<<<<< HEAD
-anyhow = "1.0.41"
-async-trait = "0.1.51"
-backtrace = "0.3"
-tokio = { version = "^1", features = ["full"] }
-futures = "0.3.12"
-futures-timer = "3.0"
-hex = "0.4.3"
-serde = { version = "1.0.130" }
-serde_json = "1.0"
-starcoin-metrics = { path = "../commons/metrics" }
-starcoin-config = { path = "../config" }
-starcoin-consensus = { path = "../consensus" }
-starcoin-executor = { path = "../executor" }
-starcoin-network = { path = "../network" }
-starcoin-txpool = { path = "../txpool" }
-starcoin-chain = { path = "../chain" }
-starcoin-chain-notify = { path = "../chain/chain-notify" }
-starcoin-rpc-server = { path = "../rpc/server" }
-starcoin-storage = { path = "../storage" }
-starcoin-miner = { path = "../miner" }
-starcoin-crypto = { git = "https://github.com/starcoinorg/starcoin-crypto", rev = "d871dfb4216f034ee334a575926c101574d9d6dc" }
-starcoin-logger = { path = "../commons/logger" }
-starcoin-types = { path = "../types" }
-starcoin-vm-types = { path = "../vm/types" }
-starcoin-sync = { path = "../sync" }
-starcoin-genesis = { path = "../genesis" }
-starcoin-account-api = { path = "../account/api" }
-starcoin-account-service = { path = "../account/service" }
-starcoin-state-api = { path = "../state/api" }
-starcoin-state-service = { path = "../state/service" }
-starcoin-txpool-api = { path = "../txpool/api" }
-starcoin-sync-api = { package = "starcoin-sync-api", path = "../sync/api" }
-starcoin-block-relayer = { path = "../block-relayer" }
-starcoin-network-rpc = { path = "../network-rpc" }
-starcoin-network-rpc-api = { path = "../network-rpc/api" }
-network-rpc-core = { path = "../network-rpc/core" }
-network-p2p-types = { path = "../network-p2p/types" }
-starcoin-dev = { path = "../vm/dev" }
-starcoin-node = { path = "../node" }
-starcoin-node-api = { path = "../node/api" }
-starcoin-service-registry = { path = "../commons/service-registry" }
-stdlib = { path = "../vm/stdlib" }
-starcoin-statedb = { path = "../state/statedb" }
-starcoin-move-compiler = { path = "../vm/compiler" }
-rand = "0.8.5"
-network-api = { path = "../network/api" }
-accumulator = { path = "../commons/accumulator", package = "starcoin-accumulator" }
-state-tree = { path = "../state/state-tree", package = "starcoin-state-tree" }
-bcs-ext = { package = "bcs-ext", path = "../commons/bcs_ext" }
-starcoin-transaction-builder = { path = "../vm/transaction-builder" }
-thiserror = "1.0"
-
-
-[dev-dependencies]
-stest = { path = "../commons/stest" }
-=======
 anyhow = { workspace = true }
 async-trait = { workspace = true }
 backtrace = { workspace = true }
@@ -104,7 +47,7 @@
 starcoin-vm-types = { workspace = true }
 stdlib = { workspace = true }
 thiserror = { workspace = true }
-tokio = { features = [ "full",], workspace = true }
+tokio = { features = ["full"], workspace = true }
 move-ir-compiler = { workspace = true }
 
 [dev-dependencies]
@@ -119,5 +62,4 @@
 version = "1.12.9"
 homepage = { workspace = true }
 repository = { workspace = true }
-rust-version = { workspace = true }
->>>>>>> b5788d6d
+rust-version = { workspace = true }