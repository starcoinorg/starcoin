// Copyright (c) The Starcoin Core Contributors
// SPDX-License-Identifier: Apache-2.0

use crate::Account;
use crate::Genesis;
use anyhow::{bail, Result};
use serde::de::DeserializeOwned;
use starcoin_account_api::AccountPrivateKey;
use starcoin_config::ChainNetwork;
use starcoin_executor::{execute_readonly_function, execute_transactions};
use starcoin_state_api::{ChainStateReader, StateReaderExt, StateView};
use starcoin_statedb::{ChainStateDB, ChainStateWriter};
use starcoin_transaction_builder::DEFAULT_MAX_GAS_AMOUNT;
use starcoin_transaction_builder::{stdlib_compiled_modules, StdlibVersion};
use starcoin_types::account_config::{association_address, genesis_address};
use starcoin_types::block_metadata::BlockMetadata;
use starcoin_types::identifier::Identifier;
use starcoin_types::language_storage::ModuleId;
use starcoin_types::transaction::{
    RawUserTransaction, SignedUserTransaction, TransactionOutput, TransactionPayload,
};
use starcoin_types::{
    account_address::AccountAddress, transaction::Module, transaction::Transaction,
    transaction::TransactionStatus,
};
use starcoin_vm_types::contract_event::ContractEvent;
use starcoin_vm_types::move_resource::MoveResource;
use starcoin_vm_types::vm_status::KeptVMStatus;
use stdlib::stdlib_files;

//TODO warp to A MockTxnExecutor

pub const TEST_MODULE: &str = r#"
    module {{sender}}::M {
        struct Foo { a: u8 }
        public fun foo(): u8 { 1 }
    }
    "#;
pub const TEST_MODULE_1: &str = r#"
    module {{sender}}::M {
        struct Foo { a: address }
        public fun foo(): u8 { 2 }
    }
    "#;
pub const TEST_MODULE_2: &str = r#"
    module {{sender}}::M {
        struct Foo { a: u8 }
        public fun foo(): u8 { 1 }
        public fun bar(): u8 { 2 }
    }
    "#;

pub fn prepare_genesis() -> (ChainStateDB, ChainNetwork) {
    let net = ChainNetwork::new_test();
    let chain_state = ChainStateDB::mock();
    let genesis_txn = Genesis::build_genesis_transaction(&net).unwrap();
    Genesis::execute_genesis_txn(&chain_state, genesis_txn).unwrap();
    (chain_state, net)
}

pub fn prepare_customized_genesis(net: &ChainNetwork) -> ChainStateDB {
    let chain_state = ChainStateDB::mock();
    let genesis_txn = Genesis::build_genesis_transaction(net).unwrap();
    Genesis::execute_genesis_txn(&chain_state, genesis_txn).unwrap();
    chain_state
}

pub fn execute_and_apply(chain_state: &ChainStateDB, txn: Transaction) -> TransactionOutput {
    let output = execute_transactions(chain_state, vec![txn], None)
        .unwrap()
        .pop()
        .expect("Output must exist.");
    if let TransactionStatus::Keep(_) = output.status() {
        chain_state
            .apply_write_set(output.write_set().clone())
            .expect("apply write_set should success.");
        chain_state.commit().expect("commit should success.");
    }

    output
}
pub fn current_block_number<S: StateView>(state_view: &S) -> u64 {
    let mut ret = execute_readonly_function(
        state_view,
        &ModuleId::new(genesis_address(), Identifier::new("Block").unwrap()),
        &Identifier::new("get_current_block_number").unwrap(),
        vec![],
        vec![],
        None,
    )
    .unwrap();
    assert_eq!(ret.len(), 1);
    bcs_ext::from_bytes(ret.pop().unwrap().as_slice()).unwrap()
}

pub fn get_sequence_number<S: ChainStateReader>(addr: AccountAddress, chain_state: &S) -> u64 {
    chain_state
        .get_account_resource(addr)
        .expect("read account state should ok")
        .map(|res| res.sequence_number())
        .unwrap_or_default()
}

pub fn get_balance<S: ChainStateReader>(address: AccountAddress, chain_state: &S) -> u128 {
    chain_state
        .get_balance(address)
        .expect("read balance resource should ok")
        .unwrap_or_default()
}

pub fn compile_modules_with_address(address: AccountAddress, code: &str) -> Vec<Module> {
    let (_, compiled_result) =
        starcoin_move_compiler::compile_source_string(code, &stdlib_files(), address)
            .expect("compile fail");

    compiled_result
        .into_iter()
        .map(|m| Module::new(m.serialize(None)))
        .collect()
}

pub fn compile_script(code: impl AsRef<str>) -> Result<Vec<u8>> {
    let mut compile_unit = starcoin_move_compiler::compile_source_string_no_report(
        code.as_ref(),
        &stdlib_files(),
        genesis_address(),
    )?
    .1
    .map_err(|e| anyhow::anyhow!("{:?}", e))?;
    Ok(compile_unit
        .0
        .pop()
        .expect("at least contain one script")
        .into_compiled_unit()
<<<<<<< HEAD
        .serialize(None)
=======
        .serialize())
}

pub fn compile_ir_script(code: impl AsRef<str>) -> Result<Vec<u8>> {
    use move_ir_compiler::Compiler as IRCompiler;
    let modules = stdlib_compiled_modules(starcoin_transaction_builder::StdLibOptions::Compiled(
        StdlibVersion::Latest,
    ));
    let (script, _) = IRCompiler::new(modules.iter().collect())
        .into_compiled_script_and_source_map(code.as_ref())?;
    let mut bytes = vec![];
    script.serialize(&mut bytes)?;
    Ok(bytes)
>>>>>>> 9259a76d
}

pub fn association_execute(
    net: &ChainNetwork,
    state: &ChainStateDB,
    payload: TransactionPayload,
) -> Result<TransactionOutput> {
    let txn = build_raw_txn(association_address(), state, payload, None);
    let txn = net.genesis_config().sign_with_association(txn)?;
    execute_signed_txn(state, txn)
}

pub fn association_execute_should_success(
    net: &ChainNetwork,
    state: &ChainStateDB,
    payload: TransactionPayload,
) -> Result<TransactionOutput> {
    let txn = build_raw_txn(association_address(), state, payload, None);
    let txn = net.genesis_config().sign_with_association(txn)?;
    execute_signed_txn_should_success(state, txn)
}

pub fn account_execute(
    account: &Account,
    state: &ChainStateDB,
    payload: TransactionPayload,
) -> Result<TransactionOutput> {
    user_execute(*account.address(), account.private_key(), state, payload)
}
pub fn account_execute_should_success(
    account: &Account,
    state: &ChainStateDB,
    payload: TransactionPayload,
) -> Result<TransactionOutput> {
    user_execute_should_success(*account.address(), account.private_key(), state, payload)
}
pub fn account_execute_with_output(
    account: &Account,
    state: &ChainStateDB,
    payload: TransactionPayload,
) -> TransactionOutput {
    let txn = build_signed_txn(*account.address(), account.private_key(), state, payload);
    execute_and_apply(state, Transaction::UserTransaction(txn))
}

pub fn blockmeta_execute(state: &ChainStateDB, meta: BlockMetadata) -> Result<TransactionOutput> {
    let txn = Transaction::BlockMetadata(meta);
    let output = execute_and_apply(state, txn);
    if let TransactionStatus::Discard(s) = output.status() {
        bail!("txn discard, status: {:?}", s);
    }

    Ok(output)
}

pub fn build_raw_txn(
    user_address: AccountAddress,
    state: &ChainStateDB,
    payload: TransactionPayload,
    expiration_timestamp_secs: Option<u64>,
) -> RawUserTransaction {
    let chain_id = state.get_chain_id().unwrap();
    let seq_number = get_sequence_number(user_address, state);

    let now_seconds: u64 = state.get_timestamp().unwrap().milliseconds / 1000;
    let expiration_timestamp_secs = expiration_timestamp_secs.unwrap_or(now_seconds + 60 * 60);
    RawUserTransaction::new_with_default_gas_token(
        user_address,
        seq_number,
        payload,
        DEFAULT_MAX_GAS_AMOUNT,
        1,
        expiration_timestamp_secs,
        chain_id,
    )
}

fn user_execute(
    user_address: AccountAddress,
    prikey: &AccountPrivateKey,
    state: &ChainStateDB,
    payload: TransactionPayload,
) -> Result<TransactionOutput> {
    let txn = build_signed_txn(user_address, prikey, state, payload);
    execute_signed_txn(state, txn)
}

fn user_execute_should_success(
    user_address: AccountAddress,
    prikey: &AccountPrivateKey,
    state: &ChainStateDB,
    payload: TransactionPayload,
) -> Result<TransactionOutput> {
    let txn = build_signed_txn(user_address, prikey, state, payload);
    execute_signed_txn_should_success(state, txn)
}

fn build_signed_txn(
    user_address: AccountAddress,
    prikey: &AccountPrivateKey,
    state: &ChainStateDB,
    payload: TransactionPayload,
) -> SignedUserTransaction {
    let txn = build_raw_txn(user_address, state, payload, None);
    let signature = prikey.sign(&txn);
    SignedUserTransaction::new(txn, signature)
}

#[allow(clippy::unnecessary_wraps)]
fn execute_signed_txn(
    state: &ChainStateDB,
    txn: SignedUserTransaction,
) -> Result<TransactionOutput> {
    let txn = Transaction::UserTransaction(txn);
    Ok(execute_and_apply(state, txn))
}

fn execute_signed_txn_should_success(
    state: &ChainStateDB,
    txn: SignedUserTransaction,
) -> Result<TransactionOutput> {
    let txn = Transaction::UserTransaction(txn);
    let output = execute_and_apply(state, txn);

    match output.status() {
        TransactionStatus::Discard(s) => {
            bail!("txn discard, status: {:?}", s);
        }
        TransactionStatus::Keep(s) => {
            if s != &KeptVMStatus::Executed {
                bail!("txn executing error, {:?}", s)
            }
        }
    }
    Ok(output)
}

pub fn move_abort_code(status: KeptVMStatus) -> Option<u64> {
    match status {
        KeptVMStatus::MoveAbort(_, code) => Some(code),
        _ => None,
    }
}

pub fn expect_event<Event: MoveResource>(output: &TransactionOutput) -> ContractEvent {
    output
        .events()
        .iter()
        .filter(|event| event.is::<Event>())
        .last()
        .cloned()
        .unwrap_or_else(|| panic!("Expect event: {}", Event::struct_tag()))
}

pub fn expect_decode_event<Event: MoveResource + DeserializeOwned>(
    output: &TransactionOutput,
) -> Event {
    output
        .events()
        .iter()
        .filter(|event| event.is::<Event>())
        .last()
        .cloned()
        .and_then(|event| event.decode_event::<Event>().ok())
        .unwrap_or_else(|| panic!("Expect event: {}", Event::struct_tag()))
}<|MERGE_RESOLUTION|>--- conflicted
+++ resolved
@@ -132,10 +132,7 @@
         .pop()
         .expect("at least contain one script")
         .into_compiled_unit()
-<<<<<<< HEAD
-        .serialize(None)
-=======
-        .serialize())
+        .serialize(None))
 }
 
 pub fn compile_ir_script(code: impl AsRef<str>) -> Result<Vec<u8>> {
@@ -148,7 +145,6 @@
     let mut bytes = vec![];
     script.serialize(&mut bytes)?;
     Ok(bytes)
->>>>>>> 9259a76d
 }
 
 pub fn association_execute(
