--- conflicted
+++ resolved
@@ -195,12 +195,7 @@
         let head_block_info = storage
             .get_block_info(head_block_hash)?
             .ok_or_else(|| format_err!("can't get block info by hash {}", head_block_hash))?;
-<<<<<<< HEAD
-        let dag_tips = storage.get_last_tips().unwrap_or(Some(vec![HashValue::new(ORIGIN)]));
-=======
         let dag_tips = storage.get_last_tips().unwrap_or(Some(vec![genesis_hash]));
->>>>>>> c37b145f
-
         let chain_status = ChainStatus::new(head_block_header.clone(), head_block_info, dag_tips);
         let chain_state_info = ChainInfo::new(
             config.net().chain_id(),
