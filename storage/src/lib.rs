// Copyright (c) The Starcoin Core Contributors
// SPDX-License-Identifier: Apache-2.0

use crate::accumulator_store::AccumulatorStore;
use crate::block_store::BlockStore;
use crate::memory_storage::MemoryStorage;
use crate::state_node_storage::StateNodeStorage;
use crate::storage::Repository;
use crate::transaction_info_store::TransactionInfoStore;
use accumulator::{
    node_index::NodeIndex, AccumulatorNode, AccumulatorNodeReader, AccumulatorNodeStore,
    AccumulatorNodeWriter,
};
use anyhow::{ensure, Error, Result};
use crypto::HashValue;
use state_tree::{StateNode, StateNodeStore};
use std::sync::Arc;
use types::block::{Block, BlockBody, BlockHeader, BlockNumber};

pub mod accumulator_store;
pub mod block_store;
pub mod memory_storage;
pub mod persistence_storage;
pub mod state_node_storage;
pub mod storage;
pub mod transaction_info_store;

pub type KeyPrefixName = &'static str;

pub trait BlockStorageOp {
    fn save(&self, block: Block) -> Result<()>;

    fn save_header(&self, header: BlockHeader) -> Result<()>;

    fn get_headers(&self) -> Result<Vec<HashValue>>;

    fn save_body(&self, block_id: HashValue, body: BlockBody) -> Result<()>;

    fn save_number(&self, number: BlockNumber, block_id: HashValue) -> Result<()>;

    fn get_block(&self, block_id: HashValue) -> Result<Option<Block>>;

    fn get_body(&self, block_id: HashValue) -> Result<Option<BlockBody>>;

    fn get_number(&self, number: u64) -> Result<Option<HashValue>>;

    fn commit_block(&self, block: Block) -> Result<()>;

    fn get_branch_hashes(&self, block_id: HashValue) -> Result<Vec<HashValue>>;

    fn get_latest_block_header(&self) -> Result<Option<BlockHeader>>;

    fn get_latest_block(&self) -> Result<Block>;

    fn get_block_header_by_hash(&self, block_id: HashValue) -> Result<Option<BlockHeader>>;

    fn get_block_by_hash(&self, block_id: HashValue) -> Result<Option<Block>>;

    fn get_block_header_by_number(&self, number: u64) -> Result<Option<BlockHeader>>;

    fn get_block_by_number(&self, number: u64) -> Result<Option<Block>>;
}

pub struct StarcoinStorage {
    transaction_info_store: TransactionInfoStore,
    pub block_store: BlockStore,
    state_node_store: StateNodeStorage,
    accumulator_store: AccumulatorStore,
}

impl StarcoinStorage {
    pub fn new(storage: Arc<dyn Repository>) -> Result<Self> {
        Ok(Self {
            transaction_info_store: TransactionInfoStore::new(storage.clone()),
            block_store: BlockStore::new(
                storage.clone(),
                storage.clone(),
                storage.clone(),
                storage.clone(),
                storage.clone(),
            ),
            state_node_store: StateNodeStorage::new(storage.clone()),
            accumulator_store: AccumulatorStore::new(storage.clone()),
        })
    }
}

impl StateNodeStore for StarcoinStorage {
    fn get(&self, hash: &HashValue) -> Result<Option<StateNode>> {
        self.state_node_store.get(hash)
    }

    fn put(&self, key: HashValue, node: StateNode) -> Result<()> {
        self.state_node_store.put(key, node)
    }
}

impl BlockStorageOp for StarcoinStorage {
    fn save(&self, block: Block) -> Result<()> {
        self.block_store.save(block)
    }

    fn save_header(&self, header: BlockHeader) -> Result<()> {
        self.block_store.save_header(header)
    }

    fn get_headers(&self) -> Result<Vec<HashValue>> {
        self.block_store.get_headers()
    }

    fn save_body(&self, block_id: HashValue, body: BlockBody) -> Result<()> {
        self.block_store.save_body(block_id, body)
    }

    fn save_number(&self, number: BlockNumber, block_id: HashValue) -> Result<()> {
        self.block_store.save_number(number, block_id)
    }

    fn get_block(&self, block_id: HashValue) -> Result<Option<Block>> {
        self.block_store.get(block_id)
    }

    fn get_body(&self, block_id: HashValue) -> Result<Option<BlockBody>> {
        self.block_store.get_body(block_id)
    }

    fn get_number(&self, number: u64) -> Result<Option<HashValue>> {
        self.block_store.get_number(number)
    }

    fn commit_block(&self, block: Block) -> Result<()> {
        self.block_store.commit_block(block)
    }

    fn get_branch_hashes(&self, block_id: HashValue) -> Result<Vec<HashValue>> {
        self.block_store.get_branch_hashes(block_id)
    }

    fn get_latest_block_header(&self) -> Result<Option<BlockHeader>> {
        self.block_store.get_latest_block_header()
    }

    fn get_latest_block(&self) -> Result<Block> {
        self.block_store.get_latest_block()
    }

    fn get_block_header_by_hash(&self, block_id: HashValue) -> Result<Option<BlockHeader>> {
        self.block_store.get_block_header_by_hash(block_id)
    }

    fn get_block_by_hash(&self, block_id: HashValue) -> Result<Option<Block>> {
        self.block_store.get_block_by_hash(block_id)
    }

    fn get_block_header_by_number(&self, number: u64) -> Result<Option<BlockHeader>> {
        self.block_store.get_block_header_by_number(number)
    }

    fn get_block_by_number(&self, number: u64) -> Result<Option<Block>> {
        self.block_store.get_block_by_number(number)
    }
}

<<<<<<< HEAD
impl AccumulatorNodeStore for StarcoinStorage {}
impl AccumulatorNodeReader for StarcoinStorage {
    ///get node by node_index
    fn get(&self, index: NodeIndex) -> Result<Option<AccumulatorNode>> {
        self.accumulator_store.get(index)
    }
    ///get node by node hash
    fn get_node(&self, hash: HashValue) -> Result<Option<AccumulatorNode>> {
        self.get_node(hash)
    }
}

impl AccumulatorNodeWriter for StarcoinStorage {
    /// save node index
    fn save(&self, index: NodeIndex, hash: HashValue) -> Result<()> {
        self.accumulator_store.save(index, hash)
    }
    /// save node
    fn save_node(&self, node: AccumulatorNode) -> Result<()> {
        self.accumulator_store.save_node(node)
    }
    ///delete node
    fn delete_nodes(&self, node_hash_vec: Vec<HashValue>) -> Result<()> {
        self.accumulator_store.delete_nodes(node_hash_vec)
    }
    ///delete larger index than one
    fn delete_larger_index(&self, index: u64, max_notes: u64) -> Result<()> {
        self.accumulator_store.delete_larger_index(index, max_notes)
    }
}

impl StarcoinStorageOp for StarcoinStorage {}

=======
>>>>>>> b7a98654
///ensure slice length
fn ensure_slice_len_eq(data: &[u8], len: usize) -> Result<()> {
    ensure!(
        data.len() == len,
        "Unexpected data len {}, expected {}.",
        data.len(),
        len,
    );
    Ok(())
}

#[cfg(test)]
mod tests {
    use super::*;

    extern crate chrono;

    use crate::memory_storage::MemoryStorage;
    use anyhow::Result;
    use chrono::prelude::*;
    use crypto::{hash::CryptoHash, HashValue};
    use std::time::SystemTime;
    use types::account_address::AccountAddress;
    use types::block::{Block, BlockBody, BlockHeader};
    use types::transaction::{SignedUserTransaction, TransactionInfo};
    use types::vm_error::StatusCode;

    #[test]
    fn test_storage() {
        let store = Arc::new(MemoryStorage::new());
        let storage = StarcoinStorage::new(store).unwrap();
        let transaction_info1 = TransactionInfo::new(
            HashValue::random(),
            HashValue::zero(),
            HashValue::zero(),
            0,
            StatusCode::ABORTED,
        );
        let id = transaction_info1.crypto_hash();
        storage
            .transaction_info_store
            .save(transaction_info1.clone());
        let transaction_info2 = storage.transaction_info_store.get(id).unwrap();
        assert!(transaction_info2.is_some());
        assert_eq!(transaction_info1, transaction_info2.unwrap());
    }

    #[test]
    fn test_block() {
        let store = Arc::new(MemoryStorage::new());
        // let block_store = Arc::new(MemoryStorage::new());
        // let header_store = Arc::new(MemoryStorage::new());
        // let sons_store = Arc::new(MemoryStorage::new());
        // let body_store = Arc::new(MemoryStorage::new());
        let storage = StarcoinStorage::new(store).unwrap();
        let consensus_header = vec![0u8; 1];
        let dt = Local::now();

        let block_header1 = BlockHeader::new(
            HashValue::random(),
            dt.timestamp_nanos() as u64,
            1,
            AccountAddress::random(),
            HashValue::zero(),
            HashValue::zero(),
            0,
            0,
            consensus_header,
        );
        storage.block_store.save_header(block_header1.clone());
        let block_id = block_header1.id();
        assert_eq!(
            block_header1,
            storage
                .block_store
                .get_block_header_by_hash(block_id.clone())
                .unwrap()
                .unwrap()
        );
        let block_body1 = BlockBody::new(vec![SignedUserTransaction::mock()]);
        storage
            .block_store
            .save_body(block_id.clone(), block_body1.clone());
        let block1 = Block::new(block_header1.clone(), block_body1);
        // save block1
        storage.block_store.save(block1.clone());
        //read to block2
        let block2 = storage.block_store.get(block_id.clone()).unwrap();
        assert!(block2.is_some());
        assert_eq!(block1, block2.unwrap());
        //get header to block3
        let block_header3 = storage
            .block_store
            .get_block_header_by_hash(block_id)
            .unwrap()
            .unwrap();
        assert_eq!(block_header1, block_header3);
    }

    #[test]
    fn test_block_number() {
        let store = Arc::new(MemoryStorage::new());
        // let block_store = Arc::new(MemoryStorage::new());
        // let header_store = Arc::new(MemoryStorage::new());
        // let sons_store = Arc::new(MemoryStorage::new());
        // let body_store = Arc::new(MemoryStorage::new());
        let storage = StarcoinStorage::new(store).unwrap();
        let consensus_header = vec![0u8; 1];
        let dt = Local::now();

        let block_header1 = BlockHeader::new(
            HashValue::random(),
            dt.timestamp_nanos() as u64,
            0,
            AccountAddress::random(),
            HashValue::zero(),
            HashValue::zero(),
            0,
            0,
            consensus_header,
        );
        storage.block_store.save_header(block_header1.clone());
        let block_id = block_header1.id();
        assert_eq!(
            storage
                .block_store
                .get_block_header_by_hash(block_id)
                .unwrap()
                .unwrap(),
            block_header1
        );
        let block_body1 = BlockBody::new(vec![SignedUserTransaction::mock()]);
        storage.block_store.save_body(block_id, block_body1.clone());
        let block1 = Block::new(block_header1.clone(), block_body1.clone());

        // save block1
        storage.block_store.save(block1.clone());
        let block_number1 = block_header1.number();
        storage.block_store.save_number(block_number1, block_id);
        //read to block2
        let block2 = storage.block_store.get(block_id).unwrap();
        assert!(block2.is_some());
        assert_eq!(block1, block2.unwrap());
        //get number to block3
        let block3 = storage
            .block_store
            .get_block_by_number(block_number1)
            .unwrap()
            .unwrap();
        assert_eq!(block1, block3);
        //get header by number
        let block4_header = storage
            .block_store
            .get_block_header_by_number(block_number1)
            .unwrap()
            .unwrap();
        assert_eq!(block_header1, block4_header);
        //TODO fixme
        // get latest block
        // let block5 = storage.block_store.get_latest_block().unwrap();
        // assert_eq!(block1, block5);
    }

    #[test]
    fn test_block_branch_hashes() {
        let store = Arc::new(MemoryStorage::new());
        let block_store = Arc::new(MemoryStorage::new());
        let header_store = Arc::new(MemoryStorage::new());
        let sons_store = Arc::new(MemoryStorage::new());
        let body_store = Arc::new(MemoryStorage::new());
        let storage = StarcoinStorage::new(store).unwrap();
        let consensus_header = vec![0u8; 1];
        let dt = Local::now();

        let block_header0 = BlockHeader::new(
            HashValue::random(),
            dt.timestamp_nanos() as u64,
            0,
            AccountAddress::random(),
            HashValue::zero(),
            HashValue::zero(),
            0,
            0,
            consensus_header.clone(),
        );
        storage.block_store.save_header(block_header0.clone());

        let parent_hash = block_header0.clone().id();
        let block_header1 = BlockHeader::new(
            parent_hash,
            dt.timestamp_nanos() as u64,
            1,
            AccountAddress::random(),
            HashValue::zero(),
            HashValue::zero(),
            0,
            0,
            consensus_header.clone(),
        );
        storage.block_store.save_header(block_header1.clone());
        let block_id = block_header1.id();
        println!("header1: {}", block_id.to_hex());
        let block_header2 = BlockHeader::new(
            parent_hash,
            dt.timestamp_nanos() as u64,
            2,
            AccountAddress::random(),
            HashValue::zero(),
            HashValue::zero(),
            0,
            0,
            consensus_header.clone(),
        );
        storage.block_store.save_header(block_header2.clone());
        println!("header2: {}", block_header2.clone().id().to_hex());

        let block_header3 = BlockHeader::new(
            block_id,
            dt.timestamp_nanos() as u64,
            3,
            AccountAddress::random(),
            HashValue::zero(),
            HashValue::zero(),
            0,
            0,
            consensus_header.clone(),
        );
        storage.block_store.save_header(block_header3.clone());
        println!("header3: {}", block_header3.clone().id().to_hex());

        let block_header4 = BlockHeader::new(
            block_header3.id(),
            dt.timestamp_nanos() as u64,
            4,
            AccountAddress::random(),
            HashValue::zero(),
            HashValue::zero(),
            0,
            0,
            consensus_header,
        );
        storage.block_store.save_header(block_header4.clone());
        println!("header4: {}", block_header4.clone().id().to_hex());
        let hashes = storage
            .block_store
            .get_branch_hashes(block_header4.id())
            .unwrap();
        let desert_vec = vec![block_header3.clone().id(), block_id];
        assert_eq!(hashes, desert_vec);
    }
}<|MERGE_RESOLUTION|>--- conflicted
+++ resolved
@@ -161,7 +161,6 @@
     }
 }
 
-<<<<<<< HEAD
 impl AccumulatorNodeStore for StarcoinStorage {}
 impl AccumulatorNodeReader for StarcoinStorage {
     ///get node by node_index
@@ -195,8 +194,6 @@
 
 impl StarcoinStorageOp for StarcoinStorage {}
 
-=======
->>>>>>> b7a98654
 ///ensure slice length
 fn ensure_slice_len_eq(data: &[u8], len: usize) -> Result<()> {
     ensure!(
