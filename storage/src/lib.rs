// Copyright (c) The Starcoin Core Contributors
// SPDX-License-Identifier: Apache-2.0

use crate::accumulator::{
    AccumulatorStorage, BlockAccumulatorStorage, TransactionAccumulatorStorage,
};
use crate::block::BlockStorage;
use crate::block_info::{BlockInfoStorage, BlockInfoStore};
use crate::chain_info::ChainInfoStorage;
use crate::contract_event::ContractEventStorage;
use crate::state_node::StateStorage;
use crate::storage::{CodecKVStore, CodecWriteBatch, ColumnFamilyName, StorageInstance};
use crate::table_info::{TableInfoStorage, TableInfoStore};
use crate::transaction::TransactionStorage;
use crate::transaction_info::{TransactionInfoHashStorage, TransactionInfoStorage};
use anyhow::{bail, format_err, Error, Result};
use block::DagSyncBlock;
use network_p2p_types::peer_id::PeerId;
use num_enum::{IntoPrimitive, TryFromPrimitive};
use once_cell::sync::Lazy;
use starcoin_accumulator::node::AccumulatorStoreType;
use starcoin_accumulator::AccumulatorTreeStore;
use starcoin_crypto::HashValue;
use starcoin_state_store_api::{StateNode, StateNodeStore};
use starcoin_types::contract_event::ContractEvent;
use starcoin_types::startup_info::{ChainInfo, ChainStatus, SnapshotRange};
use starcoin_types::transaction::{RichTransactionInfo, Transaction};
use starcoin_types::{
    block::{Block, BlockBody, BlockHeader, BlockInfo},
    startup_info::StartupInfo,
};
//use starcoin_vm_types::state_store::table::{TableHandle, TableInfo};
use starcoin_types::account_address::AccountAddress;
use starcoin_vm_types::state_store::table::{TableHandle, TableInfo};
use std::collections::BTreeMap;
use std::fmt::{Debug, Display, Formatter};
use std::sync::Arc;
pub use upgrade::BARNARD_HARD_FORK_HASH;
pub use upgrade::BARNARD_HARD_FORK_HEIGHT;

pub mod accumulator;
pub mod batch;
pub mod block;
pub mod block_info;
pub mod cache_storage;
pub mod chain_info;
pub mod contract_event;
pub mod db_storage;
pub mod errors;
pub mod metrics;
pub mod state_node;
pub mod storage;
pub mod table_info;
#[cfg(test)]
mod tests;
pub mod transaction;
pub mod transaction_info;
mod upgrade;

#[macro_use]
pub mod storage_macros;

pub const DEFAULT_PREFIX_NAME: ColumnFamilyName = "default";
pub const BLOCK_ACCUMULATOR_NODE_PREFIX_NAME: ColumnFamilyName = "acc_node_block";
pub const TRANSACTION_ACCUMULATOR_NODE_PREFIX_NAME: ColumnFamilyName = "acc_node_transaction";
pub const BLOCK_PREFIX_NAME: ColumnFamilyName = "block";
pub const BLOCK_HEADER_PREFIX_NAME: ColumnFamilyName = "block_header";
pub const BLOCK_BODY_PREFIX_NAME: ColumnFamilyName = "block_body";
pub const BLOCK_INFO_PREFIX_NAME: ColumnFamilyName = "block_info";
pub const BLOCK_TRANSACTIONS_PREFIX_NAME: ColumnFamilyName = "block_txns";
pub const BLOCK_TRANSACTION_INFOS_PREFIX_NAME: ColumnFamilyName = "block_txn_infos";
pub const STATE_NODE_PREFIX_NAME: ColumnFamilyName = "state_node";
pub const STATE_NODE_PREFIX_NAME_PREV: ColumnFamilyName = "state_node_prev";
pub const CHAIN_INFO_PREFIX_NAME: ColumnFamilyName = "chain_info";
pub const TRANSACTION_PREFIX_NAME: ColumnFamilyName = "transaction";
pub const TRANSACTION_PREFIX_NAME_V2: ColumnFamilyName = "transaction_v2";
pub const TRANSACTION_INFO_PREFIX_NAME: ColumnFamilyName = "transaction_info";
pub const TRANSACTION_INFO_PREFIX_NAME_V2: ColumnFamilyName = "transaction_info_v2";
pub const TRANSACTION_INFO_HASH_PREFIX_NAME: ColumnFamilyName = "transaction_info_hash";
pub const CONTRACT_EVENT_PREFIX_NAME: ColumnFamilyName = "contract_event";
pub const FAILED_BLOCK_PREFIX_NAME: ColumnFamilyName = "failed_block";
pub const TABLE_INFO_PREFIX_NAME: ColumnFamilyName = "table_info";
pub const BLOCK_PREFIX_NAME_V2: ColumnFamilyName = "block_v2";
pub const BLOCK_HEADER_PREFIX_NAME_V2: ColumnFamilyName = "block_header_v2";
pub const FAILED_BLOCK_PREFIX_NAME_V2: ColumnFamilyName = "failed_block_v2";
pub const DAG_SYNC_BLOCK_PREFIX_NAME: ColumnFamilyName = "dag_sync_block";

///db storage use prefix_name vec to init
/// Please note that adding a prefix needs to be added in vec simultaneously, remember！！
static VEC_PREFIX_NAME_V1: Lazy<Vec<ColumnFamilyName>> = Lazy::new(|| {
    vec![
        BLOCK_ACCUMULATOR_NODE_PREFIX_NAME,
        TRANSACTION_ACCUMULATOR_NODE_PREFIX_NAME,
        BLOCK_PREFIX_NAME,
        BLOCK_HEADER_PREFIX_NAME,
        BLOCK_BODY_PREFIX_NAME,
        BLOCK_INFO_PREFIX_NAME,
        BLOCK_TRANSACTIONS_PREFIX_NAME,
        BLOCK_TRANSACTION_INFOS_PREFIX_NAME,
        STATE_NODE_PREFIX_NAME,
        CHAIN_INFO_PREFIX_NAME,
        TRANSACTION_PREFIX_NAME,
        TRANSACTION_INFO_PREFIX_NAME,
        TRANSACTION_INFO_HASH_PREFIX_NAME,
        CONTRACT_EVENT_PREFIX_NAME,
        FAILED_BLOCK_PREFIX_NAME,
    ]
});

static VEC_PREFIX_NAME_V2: Lazy<Vec<ColumnFamilyName>> = Lazy::new(|| {
    vec![
        BLOCK_ACCUMULATOR_NODE_PREFIX_NAME,
        TRANSACTION_ACCUMULATOR_NODE_PREFIX_NAME,
        BLOCK_PREFIX_NAME,
        BLOCK_HEADER_PREFIX_NAME,
        BLOCK_BODY_PREFIX_NAME,
        BLOCK_INFO_PREFIX_NAME,
        BLOCK_TRANSACTIONS_PREFIX_NAME,
        BLOCK_TRANSACTION_INFOS_PREFIX_NAME,
        STATE_NODE_PREFIX_NAME,
        CHAIN_INFO_PREFIX_NAME,
        TRANSACTION_PREFIX_NAME,
        TRANSACTION_INFO_PREFIX_NAME,
        TRANSACTION_INFO_PREFIX_NAME_V2,
        TRANSACTION_INFO_HASH_PREFIX_NAME,
        CONTRACT_EVENT_PREFIX_NAME,
        FAILED_BLOCK_PREFIX_NAME,
    ]
});

static VEC_PREFIX_NAME_V3: Lazy<Vec<ColumnFamilyName>> = Lazy::new(|| {
    vec![
        BLOCK_ACCUMULATOR_NODE_PREFIX_NAME,
        TRANSACTION_ACCUMULATOR_NODE_PREFIX_NAME,
        BLOCK_PREFIX_NAME,
        BLOCK_HEADER_PREFIX_NAME,
        BLOCK_BODY_PREFIX_NAME, // unused column
        BLOCK_INFO_PREFIX_NAME,
        BLOCK_TRANSACTIONS_PREFIX_NAME,
        BLOCK_TRANSACTION_INFOS_PREFIX_NAME,
        STATE_NODE_PREFIX_NAME,
        CHAIN_INFO_PREFIX_NAME,
        TRANSACTION_PREFIX_NAME,
        TRANSACTION_INFO_PREFIX_NAME, // unused column
        TRANSACTION_INFO_PREFIX_NAME_V2,
        TRANSACTION_INFO_HASH_PREFIX_NAME,
        CONTRACT_EVENT_PREFIX_NAME,
        FAILED_BLOCK_PREFIX_NAME,
        TABLE_INFO_PREFIX_NAME,
    ]
});
static VEC_PREFIX_NAME_V4: Lazy<Vec<ColumnFamilyName>> = Lazy::new(|| {
    vec![
        BLOCK_ACCUMULATOR_NODE_PREFIX_NAME,
        TRANSACTION_ACCUMULATOR_NODE_PREFIX_NAME,
        BLOCK_PREFIX_NAME,
        BLOCK_HEADER_PREFIX_NAME,
        BLOCK_PREFIX_NAME_V2,
        BLOCK_HEADER_PREFIX_NAME_V2,
        BLOCK_BODY_PREFIX_NAME, // unused column
        BLOCK_INFO_PREFIX_NAME,
        BLOCK_TRANSACTIONS_PREFIX_NAME,
        BLOCK_TRANSACTION_INFOS_PREFIX_NAME,
        STATE_NODE_PREFIX_NAME,
        CHAIN_INFO_PREFIX_NAME,
        TRANSACTION_PREFIX_NAME,
        TRANSACTION_PREFIX_NAME_V2,
        TRANSACTION_INFO_PREFIX_NAME, // unused column
        TRANSACTION_INFO_PREFIX_NAME_V2,
        TRANSACTION_INFO_HASH_PREFIX_NAME,
        CONTRACT_EVENT_PREFIX_NAME,
        FAILED_BLOCK_PREFIX_NAME,
        FAILED_BLOCK_PREFIX_NAME_V2,
<<<<<<< HEAD
        TABLE_INFO_PREFIX_NAME,
    ]
});

// this is is for proxima. DAG_SYNC_BLOCK_PREFIX_NAME added.
// DAG_SYNC_BLOCK_PREFIX_NAME should be in v4 when upgrading to the master version
static VEC_PREFIX_NAME_V5: Lazy<Vec<ColumnFamilyName>> = Lazy::new(|| {
    vec![
        BLOCK_ACCUMULATOR_NODE_PREFIX_NAME,
        TRANSACTION_ACCUMULATOR_NODE_PREFIX_NAME,
        BLOCK_PREFIX_NAME,
        BLOCK_HEADER_PREFIX_NAME,
        BLOCK_PREFIX_NAME_V2,
        BLOCK_HEADER_PREFIX_NAME_V2,
        BLOCK_BODY_PREFIX_NAME, // unused column
        BLOCK_INFO_PREFIX_NAME,
        BLOCK_TRANSACTIONS_PREFIX_NAME,
        BLOCK_TRANSACTION_INFOS_PREFIX_NAME,
        STATE_NODE_PREFIX_NAME,
        CHAIN_INFO_PREFIX_NAME,
        TRANSACTION_PREFIX_NAME,
        TRANSACTION_PREFIX_NAME_V2,
        TRANSACTION_INFO_PREFIX_NAME, // unused column
        TRANSACTION_INFO_PREFIX_NAME_V2,
        TRANSACTION_INFO_HASH_PREFIX_NAME,
        CONTRACT_EVENT_PREFIX_NAME,
        FAILED_BLOCK_PREFIX_NAME,
        FAILED_BLOCK_PREFIX_NAME_V2,
=======
>>>>>>> dde2b0a8
        TABLE_INFO_PREFIX_NAME,
        DAG_SYNC_BLOCK_PREFIX_NAME,
    ]
});

// this is is for proxima. DAG_SYNC_BLOCK_PREFIX_NAME added.
// DAG_SYNC_BLOCK_PREFIX_NAME should be in v4 when upgrading to the master version
static VEC_PREFIX_NAME_V5: Lazy<Vec<ColumnFamilyName>> = Lazy::new(|| {
    vec![
        BLOCK_ACCUMULATOR_NODE_PREFIX_NAME,
        TRANSACTION_ACCUMULATOR_NODE_PREFIX_NAME,
        BLOCK_PREFIX_NAME,
        BLOCK_HEADER_PREFIX_NAME,
        BLOCK_PREFIX_NAME_V2,
        BLOCK_HEADER_PREFIX_NAME_V2,
        BLOCK_BODY_PREFIX_NAME, // unused column
        BLOCK_INFO_PREFIX_NAME,
        BLOCK_TRANSACTIONS_PREFIX_NAME,
        BLOCK_TRANSACTION_INFOS_PREFIX_NAME,
        STATE_NODE_PREFIX_NAME,
        CHAIN_INFO_PREFIX_NAME,
        TRANSACTION_PREFIX_NAME,
        TRANSACTION_INFO_PREFIX_NAME, // unused column
        TRANSACTION_INFO_PREFIX_NAME_V2,
        TRANSACTION_INFO_HASH_PREFIX_NAME,
        CONTRACT_EVENT_PREFIX_NAME,
        FAILED_BLOCK_PREFIX_NAME,
        FAILED_BLOCK_PREFIX_NAME_V2,
        TABLE_INFO_PREFIX_NAME,
        DAG_SYNC_BLOCK_PREFIX_NAME,
    ]
});

#[derive(Copy, Clone, Debug, Eq, PartialEq, Ord, PartialOrd, IntoPrimitive, TryFromPrimitive)]
#[repr(u8)]
pub enum StorageVersion {
    V1 = 1,
    V2 = 2,
    V3 = 3,
    V4 = 4,
    V5 = 5,
}

impl StorageVersion {
    pub fn current_version() -> StorageVersion {
        StorageVersion::V5
    }

    pub fn get_column_family_names(&self) -> &'static [ColumnFamilyName] {
        match self {
            StorageVersion::V1 => &VEC_PREFIX_NAME_V1,
            StorageVersion::V2 => &VEC_PREFIX_NAME_V2,
            StorageVersion::V3 => &VEC_PREFIX_NAME_V3,
            StorageVersion::V4 => &VEC_PREFIX_NAME_V4,
            StorageVersion::V5 => &VEC_PREFIX_NAME_V5,
        }
    }
}

pub trait BlockStore {
    fn get_startup_info(&self) -> Result<Option<StartupInfo>>;
    fn save_startup_info(&self, startup_info: StartupInfo) -> Result<()>;

    fn get_genesis(&self) -> Result<Option<HashValue>>;

    fn save_genesis(&self, genesis_hash: HashValue) -> Result<()>;

    fn get_chain_info(&self) -> Result<Option<ChainInfo>>;

    fn get_block(&self, block_id: HashValue) -> Result<Option<Block>>;

    fn get_blocks(&self, ids: Vec<HashValue>) -> Result<Vec<Option<Block>>>;

    fn get_body(&self, block_id: HashValue) -> Result<Option<BlockBody>>;

    fn commit_block(&self, block: Block) -> Result<()>;

    /// delete_block will delete block data, txns and txn infos.
    fn delete_block(&self, block_id: HashValue) -> Result<()>;

    fn get_block_header_by_hash(&self, block_id: HashValue) -> Result<Option<BlockHeader>>;

    fn get_block_by_hash(&self, block_id: HashValue) -> Result<Option<Block>>;

    fn save_block_transaction_ids(
        &self,
        block_id: HashValue,
        transactions: Vec<HashValue>,
    ) -> Result<()>;

    /// get txn info id list for block `block_id`.
    /// If block_id doesn't exists, return error.
    fn get_block_txn_info_ids(&self, block_id: HashValue) -> Result<Vec<HashValue>>;

    fn save_block_txn_info_ids(
        &self,
        block_id: HashValue,
        txn_info_ids: Vec<HashValue>,
    ) -> Result<()>;

    fn save_failed_block(
        &self,
        block_id: HashValue,
        block: Block,
        peer_id: Option<PeerId>,
        failed: String,
        version: String,
    ) -> Result<()>;

    fn delete_failed_block(&self, block_id: HashValue) -> Result<()>;

    fn get_failed_block_by_id(
        &self,
        block_id: HashValue,
    ) -> Result<Option<(Block, Option<PeerId>, String, String)>>;

    fn get_snapshot_range(&self) -> Result<Option<SnapshotRange>>;
    fn save_snapshot_range(&self, snapshot_height: SnapshotRange) -> Result<()>;

    fn save_dag_sync_block(&self, block: DagSyncBlock) -> Result<()>;
    fn delete_dag_sync_block(&self, block_id: HashValue) -> Result<()>;
    fn get_dag_sync_block(&self, block_id: HashValue) -> Result<Option<DagSyncBlock>>;
}

pub trait BlockTransactionInfoStore {
    fn get_transaction_info(&self, id: HashValue) -> Result<Option<RichTransactionInfo>>;
    fn get_transaction_info_by_txn_hash(
        &self,
        txn_hash: HashValue,
    ) -> Result<Vec<RichTransactionInfo>>;
    /// Get transaction info ids by transaction hash, one transaction may be in different chain branch, so produce multiply transaction info.
    /// if not transaction info match with the `txn_hash`, return empty Vec.
    fn get_transaction_info_ids_by_txn_hash(&self, txn_hash: HashValue) -> Result<Vec<HashValue>>;
    fn save_transaction_infos(&self, vec_txn_info: Vec<RichTransactionInfo>) -> Result<()>;
    fn get_transaction_infos(
        &self,
        ids: Vec<HashValue>,
    ) -> Result<Vec<Option<RichTransactionInfo>>>;
}

pub trait ContractEventStore {
    /// Save events by key `txn_info_id`.
    /// As txn_info has accumulator root of events, so there is a one-to-one mapping.
    fn save_contract_events(
        &self,
        txn_info_id: HashValue,
        events: Vec<ContractEvent>,
    ) -> Result<()>;

    /// Get events by `txn_info_id`.
    /// If the txn_info_id does not exists in the store, return `None`.
    /// NOTICE: *don't exists* is different with *no events produced*.
    fn get_contract_events(&self, txn_info_id: HashValue) -> Result<Option<Vec<ContractEvent>>>;
}

pub trait TransactionStore {
    fn get_transaction(&self, txn_hash: HashValue) -> Result<Option<Transaction>>;
    fn save_transaction(&self, txn_info: Transaction) -> Result<()>;
    fn save_transaction_batch(&self, txn_vec: Vec<Transaction>) -> Result<()>;
    fn get_transactions(&self, txn_hash_vec: Vec<HashValue>) -> Result<Vec<Option<Transaction>>>;
}

// TODO: remove Arc<dyn Store>, we can clone Storage directly.
#[derive(Clone)]
pub struct Storage {
    transaction_info_storage: TransactionInfoStorage,
    transaction_info_hash_storage: TransactionInfoHashStorage,
    transaction_storage: TransactionStorage,
    block_storage: BlockStorage,
    state_node_storage: StateStorage,
    block_accumulator_storage: AccumulatorStorage<BlockAccumulatorStorage>,
    transaction_accumulator_storage: AccumulatorStorage<TransactionAccumulatorStorage>,
    block_info_storage: BlockInfoStorage,
    event_storage: ContractEventStorage,
    chain_info_storage: ChainInfoStorage,
    table_info_storage: TableInfoStorage,
    // instance: StorageInstance,
}

impl Storage {
    pub fn new(instance: StorageInstance) -> Result<Self> {
        let storage = Self {
            transaction_info_storage: TransactionInfoStorage::new(instance.clone()),
            transaction_info_hash_storage: TransactionInfoHashStorage::new(instance.clone()),
            transaction_storage: TransactionStorage::new(instance.clone()),
            block_storage: BlockStorage::new(instance.clone()),
            state_node_storage: StateStorage::new(instance.clone()),
            block_accumulator_storage: AccumulatorStorage::new_block_accumulator_storage(
                instance.clone(),
            ),
            transaction_accumulator_storage:
                AccumulatorStorage::new_transaction_accumulator_storage(instance.clone()),
            block_info_storage: BlockInfoStorage::new(instance.clone()),
            event_storage: ContractEventStorage::new(instance.clone()),
            chain_info_storage: ChainInfoStorage::new(instance.clone()),
            table_info_storage: TableInfoStorage::new(instance),
            // instance,
        };
        Ok(storage)
    }

    pub fn get_block_accumulator_storage(&self) -> AccumulatorStorage<BlockAccumulatorStorage> {
        self.block_accumulator_storage.clone()
    }

    pub fn get_transaction_accumulator_storage(
        &self,
    ) -> AccumulatorStorage<TransactionAccumulatorStorage> {
        self.transaction_accumulator_storage.clone()
    }
}

impl StateNodeStore for Storage {
    fn get(&self, hash: &HashValue) -> Result<Option<StateNode>> {
        self.state_node_storage.get(*hash)
    }

    fn put(&self, key: HashValue, node: StateNode) -> Result<()> {
        self.state_node_storage.put(key, node)
    }

    fn write_nodes(&self, nodes: BTreeMap<HashValue, StateNode>) -> Result<()> {
        let batch = CodecWriteBatch::new_puts(nodes.into_iter().collect());
        self.state_node_storage.write_batch(batch)
    }

    fn get_table_info(&self, address: AccountAddress) -> Result<Option<TableInfo>> {
        let handle = TableHandle(address);
        self.table_info_storage.get(handle)
    }
}

impl Display for Storage {
    fn fmt(&self, f: &mut Formatter) -> std::fmt::Result {
        write!(f, "{}", self.clone())
    }
}

impl Debug for Storage {
    fn fmt(&self, f: &mut Formatter) -> std::fmt::Result {
        write!(f, "{}", self)
    }
}

impl BlockStore for Storage {
    fn get_startup_info(&self) -> Result<Option<StartupInfo>> {
        self.chain_info_storage.get_startup_info()
    }

    fn save_startup_info(&self, startup_info: StartupInfo) -> Result<()> {
        self.chain_info_storage.save_startup_info(startup_info)
    }

    fn get_genesis(&self) -> Result<Option<HashValue>> {
        self.chain_info_storage.get_genesis()
    }

    fn save_genesis(&self, genesis_hash: HashValue) -> Result<()> {
        self.chain_info_storage.save_genesis(genesis_hash)
    }

    fn get_chain_info(&self) -> Result<Option<ChainInfo>> {
        let genesis_hash = match self.get_genesis()? {
            Some(genesis_hash) => genesis_hash,
            None => return Ok(None),
        };
        let startup_info = match self.get_startup_info()? {
            Some(startup_info) => startup_info,
            None => return Ok(None),
        };
        let head_block = self
            .get_block_header_by_hash(startup_info.main)?
            .ok_or_else(|| format_err!("Startup block {:?} should exist", startup_info.main))?;
        let head_block_info = self.get_block_info(head_block.id())?.ok_or_else(|| {
            format_err!("Startup block info {:?} should exist", startup_info.main)
        })?;
        Ok(Some(ChainInfo::new(
            head_block.chain_id(),
            genesis_hash,
            ChainStatus::new(head_block, head_block_info),
        )))
    }

    fn get_block(&self, block_id: HashValue) -> Result<Option<Block>> {
        self.block_storage.get(block_id)
    }

    fn get_blocks(&self, ids: Vec<HashValue>) -> Result<Vec<Option<Block>>> {
        self.block_storage.get_blocks(ids)
    }

    #[allow(deprecated)]
    fn get_body(&self, block_id: HashValue) -> Result<Option<BlockBody>> {
        self.block_storage.get_body(block_id)
    }

    fn commit_block(&self, block: Block) -> Result<()> {
        self.block_storage.commit_block(block)
    }

    fn delete_block(&self, block_id: HashValue) -> Result<()> {
        self.block_storage.delete_block(block_id)
    }

    fn get_block_header_by_hash(&self, block_id: HashValue) -> Result<Option<BlockHeader>> {
        self.block_storage.get_block_header_by_hash(block_id)
    }

    fn get_block_by_hash(&self, block_id: HashValue) -> Result<Option<Block>> {
        self.block_storage.get_block_by_hash(block_id)
    }

    fn save_block_transaction_ids(
        &self,
        block_id: HashValue,
        transactions: Vec<HashValue>,
    ) -> Result<()> {
        self.block_storage
            .put_transaction_ids(block_id, transactions)
    }

    fn get_block_txn_info_ids(&self, block_id: HashValue) -> Result<Vec<HashValue>> {
        self.block_storage
            .get_transaction_info_ids(block_id)
            .and_then(|d| {
                d.ok_or_else(|| format_err!("can't find txn info id list for block {}", block_id))
            })
    }

    fn save_block_txn_info_ids(
        &self,
        block_id: HashValue,
        txn_info_ids: Vec<HashValue>,
    ) -> Result<()> {
        self.block_storage
            .put_transaction_infos(block_id, txn_info_ids)
    }

    fn save_failed_block(
        &self,
        block_id: HashValue,
        block: Block,
        peer_id: Option<PeerId>,
        failed: String,
        version: String,
    ) -> Result<()> {
        self.block_storage
            .save_failed_block(block_id, block, peer_id, failed, version)
    }

    fn delete_failed_block(&self, block_id: HashValue) -> Result<()> {
        self.block_storage.delete_failed_block(block_id)
    }

    fn get_failed_block_by_id(
        &self,
        block_id: HashValue,
    ) -> Result<Option<(Block, Option<PeerId>, String, String)>> {
        self.block_storage.get_failed_block_by_id(block_id)
    }

    fn get_snapshot_range(&self) -> Result<Option<SnapshotRange>> {
        self.chain_info_storage.get_snapshot_range()
    }

    fn save_snapshot_range(&self, snapshot_range: SnapshotRange) -> Result<()> {
        self.chain_info_storage.save_snapshot_range(snapshot_range)
    }

    fn save_dag_sync_block(&self, block: DagSyncBlock) -> Result<()> {
        self.block_storage.save_dag_sync_block(block)
    }

    fn delete_dag_sync_block(&self, block_id: HashValue) -> Result<()> {
        self.block_storage.delete_dag_sync_block(block_id)
    }

    fn get_dag_sync_block(&self, block_id: HashValue) -> Result<Option<DagSyncBlock>> {
        self.block_storage.get_dag_sync_block(block_id)
    }
}

impl BlockInfoStore for Storage {
    fn save_block_info(&self, block_info: BlockInfo) -> Result<(), Error> {
        self.block_info_storage.put(block_info.block_id, block_info)
    }

    fn get_block_info(&self, hash_value: HashValue) -> Result<Option<BlockInfo>, Error> {
        self.block_info_storage.get(hash_value)
    }
    fn delete_block_info(&self, block_hash: HashValue) -> Result<(), Error> {
        self.block_info_storage.remove(block_hash)
    }

    fn get_block_infos(&self, ids: Vec<HashValue>) -> Result<Vec<Option<BlockInfo>>> {
        Ok(self
            .block_info_storage
            .multiple_get(ids)?
            .into_iter()
            .collect())
    }
}

impl BlockTransactionInfoStore for Storage {
    fn get_transaction_info(&self, id: HashValue) -> Result<Option<RichTransactionInfo>> {
        self.transaction_info_storage.get_transaction_info(id)
    }

    fn get_transaction_info_by_txn_hash(
        &self,
        txn_hash: HashValue,
    ) -> Result<Vec<RichTransactionInfo>, Error> {
        let mut transaction_info_vec = vec![];
        if let Some(transaction_info_ids) = self.transaction_info_hash_storage.get(txn_hash)? {
            let txn_infos = self.get_transaction_infos(transaction_info_ids)?;
            for transaction_info in txn_infos.into_iter().flatten() {
                transaction_info_vec.push(transaction_info);
            }
        }
        Ok(transaction_info_vec)
    }

    fn get_transaction_info_ids_by_txn_hash(
        &self,
        txn_hash: HashValue,
    ) -> Result<Vec<HashValue>, Error> {
        self.transaction_info_hash_storage
            .get_transaction_info_ids_by_hash(txn_hash)
    }

    fn save_transaction_infos(&self, vec_txn_info: Vec<RichTransactionInfo>) -> Result<(), Error> {
        self.transaction_info_hash_storage
            .save_transaction_infos(vec_txn_info.as_slice())?;
        self.transaction_info_storage
            .save_transaction_infos(vec_txn_info)
    }

    fn get_transaction_infos(
        &self,
        ids: Vec<HashValue>,
    ) -> Result<Vec<Option<RichTransactionInfo>>> {
        self.transaction_info_storage.get_transaction_infos(ids)
    }
}

impl ContractEventStore for Storage {
    fn save_contract_events(
        &self,
        txn_info_id: HashValue,
        events: Vec<ContractEvent>,
    ) -> Result<(), Error> {
        self.event_storage.save_contract_events(txn_info_id, events)
    }

    fn get_contract_events(
        &self,
        txn_info_id: HashValue,
    ) -> Result<Option<Vec<ContractEvent>>, Error> {
        self.event_storage.get(txn_info_id)
    }
}

impl TransactionStore for Storage {
    fn get_transaction(&self, txn_hash: HashValue) -> Result<Option<Transaction>, Error> {
        self.transaction_storage.get(txn_hash)
    }

    fn save_transaction(&self, txn: Transaction) -> Result<(), Error> {
        self.transaction_storage.put(txn.id(), txn)
    }

    fn save_transaction_batch(&self, txn_vec: Vec<Transaction>) -> Result<(), Error> {
        self.transaction_storage.save_transaction_batch(txn_vec)
    }

    fn get_transactions(
        &self,
        txn_hash_vec: Vec<HashValue>,
    ) -> Result<Vec<Option<Transaction>>, Error> {
        self.transaction_storage.multiple_get(txn_hash_vec)
    }
}

/// Chain storage define
pub trait Store:
    StateNodeStore
    + BlockStore
    + BlockInfoStore
    + TransactionStore
    + BlockTransactionInfoStore
    + ContractEventStore
    + IntoSuper<dyn StateNodeStore>
    + TableInfoStore
{
    fn get_transaction_info_by_block_and_index(
        &self,
        block_id: HashValue,
        idx: u64,
    ) -> Result<Option<RichTransactionInfo>> {
        let txn_infos = self.get_block_txn_info_ids(block_id)?;
        match txn_infos.get(idx as usize) {
            None => Ok(None),
            Some(info_hash) => self.get_transaction_info(*info_hash),
        }
    }

    fn get_block_transaction_infos(
        &self,
        block_id: HashValue,
    ) -> Result<Vec<RichTransactionInfo>, Error> {
        let txn_info_ids = self.get_block_txn_info_ids(block_id)?;
        let mut txn_infos = vec![];
        let txn_opt_infos = self.get_transaction_infos(txn_info_ids.clone())?;

        for (i, info) in txn_opt_infos.into_iter().enumerate() {
            match info {
                Some(info) => txn_infos.push(info),
                None => bail!(
                    "invalid state: txn info {:?} of block {} should exist",
                    txn_info_ids.get(i),
                    block_id
                ),
            }
        }
        Ok(txn_infos)
    }

    fn get_accumulator_store(
        &self,
        accumulator_type: AccumulatorStoreType,
    ) -> Arc<dyn AccumulatorTreeStore>;
}

pub trait IntoSuper<Super: ?Sized> {
    fn as_super(&self) -> &Super;
    fn as_super_mut(&mut self) -> &mut Super;
    fn into_super(self: Box<Self>) -> Box<Super>;
    fn into_super_arc(self: Arc<Self>) -> Arc<Super>;
}

impl<'a, T: 'a + StateNodeStore> IntoSuper<dyn StateNodeStore + 'a> for T {
    fn as_super(&self) -> &(dyn StateNodeStore + 'a) {
        self
    }
    fn as_super_mut(&mut self) -> &mut (dyn StateNodeStore + 'a) {
        self
    }
    fn into_super(self: Box<Self>) -> Box<dyn StateNodeStore + 'a> {
        self
    }
    fn into_super_arc(self: Arc<Self>) -> Arc<dyn StateNodeStore + 'a> {
        self
    }
}

impl Store for Storage {
    fn get_accumulator_store(
        &self,
        accumulator_type: AccumulatorStoreType,
    ) -> Arc<dyn AccumulatorTreeStore> {
        match accumulator_type {
            AccumulatorStoreType::Block => Arc::new(self.block_accumulator_storage.clone()),
            AccumulatorStoreType::Transaction => {
                Arc::new(self.transaction_accumulator_storage.clone())
            }
        }
    }
}

impl TableInfoStore for Storage {
    fn get_table_info(&self, key: TableHandle) -> Result<Option<TableInfo>> {
        self.table_info_storage.get(key)
    }

    fn save_table_info(&self, key: TableHandle, table_info: TableInfo) -> Result<()> {
        self.table_info_storage.put(key, table_info)
    }

    fn get_table_infos(&self, keys: Vec<TableHandle>) -> Result<Vec<Option<TableInfo>>> {
        self.table_info_storage.multiple_get(keys)
    }

    fn save_table_infos(&self, table_infos: Vec<(TableHandle, TableInfo)>) -> Result<()> {
        let batch = CodecWriteBatch::new_puts(table_infos);
        self.table_info_storage.write_batch(batch)
    }
}<|MERGE_RESOLUTION|>--- conflicted
+++ resolved
@@ -171,39 +171,7 @@
         CONTRACT_EVENT_PREFIX_NAME,
         FAILED_BLOCK_PREFIX_NAME,
         FAILED_BLOCK_PREFIX_NAME_V2,
-<<<<<<< HEAD
         TABLE_INFO_PREFIX_NAME,
-    ]
-});
-
-// this is is for proxima. DAG_SYNC_BLOCK_PREFIX_NAME added.
-// DAG_SYNC_BLOCK_PREFIX_NAME should be in v4 when upgrading to the master version
-static VEC_PREFIX_NAME_V5: Lazy<Vec<ColumnFamilyName>> = Lazy::new(|| {
-    vec![
-        BLOCK_ACCUMULATOR_NODE_PREFIX_NAME,
-        TRANSACTION_ACCUMULATOR_NODE_PREFIX_NAME,
-        BLOCK_PREFIX_NAME,
-        BLOCK_HEADER_PREFIX_NAME,
-        BLOCK_PREFIX_NAME_V2,
-        BLOCK_HEADER_PREFIX_NAME_V2,
-        BLOCK_BODY_PREFIX_NAME, // unused column
-        BLOCK_INFO_PREFIX_NAME,
-        BLOCK_TRANSACTIONS_PREFIX_NAME,
-        BLOCK_TRANSACTION_INFOS_PREFIX_NAME,
-        STATE_NODE_PREFIX_NAME,
-        CHAIN_INFO_PREFIX_NAME,
-        TRANSACTION_PREFIX_NAME,
-        TRANSACTION_PREFIX_NAME_V2,
-        TRANSACTION_INFO_PREFIX_NAME, // unused column
-        TRANSACTION_INFO_PREFIX_NAME_V2,
-        TRANSACTION_INFO_HASH_PREFIX_NAME,
-        CONTRACT_EVENT_PREFIX_NAME,
-        FAILED_BLOCK_PREFIX_NAME,
-        FAILED_BLOCK_PREFIX_NAME_V2,
-=======
->>>>>>> dde2b0a8
-        TABLE_INFO_PREFIX_NAME,
-        DAG_SYNC_BLOCK_PREFIX_NAME,
     ]
 });
 
