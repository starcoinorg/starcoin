[dependencies]
<<<<<<< HEAD
anyhow = "1.0.41"
thiserror = "1.0"
serde = { version = "1.0.130" }
starcoin-types = { path = "../types" }
crypto = { package = "starcoin-crypto", git = "https://github.com/starcoinorg/starcoin-crypto", rev = "d871dfb4216f034ee334a575926c101574d9d6dc" }
bcs-ext = { package = "bcs-ext", path = "../commons/bcs_ext" }
chrono = "0.4"
byteorder = "1.4.3"
lru = "0.7.8"
num_enum = "0.5.7"
once_cell = "1.13.0"
parking_lot = "0.12.1"
proptest = { version = "1.0.0", optional = true }
proptest-derive = { version = "0.3.0", optional = true }
#state-tree = { package="starcoin-state-tree", path = "../state/state-tree"}
starcoin-state-store-api = { path = "../state/state-store-api" }
starcoin-accumulator = { package = "starcoin-accumulator", path = "../commons/accumulator" }
#starcoin-proptest-helpers = { path = "../commons/proptest-helpers", optional = true}
forkable-jellyfish-merkle = { path = "../commons/forkable-jellyfish-merkle", package = "forkable-jellyfish-merkle" }
logger = { path = "../commons/logger", package = "starcoin-logger" }
starcoin-metrics = { path = "../commons/metrics" }
starcoin-config = { path = "../config" }
starcoin-uint = { path = "../types/uint" }
coarsetime = "0.1.22"
network-types = { path = "../network/types" }
starcoin-vm-types = { path = "../vm/types" }

[dependencies.rocksdb]
default-features = false
features = ["lz4"]
version = "0.18"

[dev-dependencies]
proptest = "1.0.0"
proptest-derive = "0.3.0"
rand = "0.8.5"
starcoin-types = { path = "../types", features = ["fuzzing"] }
stest = { path = "../commons/stest" }
=======
anyhow = { workspace = true }
bcs-ext = { package = "bcs-ext", workspace = true }
byteorder = { workspace = true }
chrono = { workspace = true }
lru = { workspace = true }
num_enum = { workspace = true }
once_cell = { workspace = true }
parking_lot = { workspace = true }
proptest = { optional = true, workspace = true }
proptest-derive = { optional = true, workspace = true }
serde = { workspace = true }
starcoin-types = { workspace = true }
starcoin-crypto = { workspace = true }
thiserror = { workspace = true }
starcoin-accumulator = { package = "starcoin-accumulator", workspace = true }
starcoin-state-store-api = { workspace = true }
coarsetime = { workspace = true }
forkable-jellyfish-merkle = { package = "forkable-jellyfish-merkle", workspace = true }
starcoin-logger = { package = "starcoin-logger", workspace = true }
network-types = { workspace = true }
starcoin-config = { workspace = true }
starcoin-metrics = { workspace = true }
starcoin-uint = { workspace = true }

[dev-dependencies]
proptest = { workspace = true }
proptest-derive = { workspace = true }
rand = { workspace = true }
starcoin-types = { features = [ "fuzzing",], workspace = true }
starcoin-crypto = { workspace = true }
stest = { workspace = true }
>>>>>>> b5788d6d

[features]
default = []
fuzzing = [ "proptest", "proptest-derive", "starcoin-types/fuzzing",]

[package]
authors = { workspace = true }
edition = { workspace = true }
license = { workspace = true }
name = "starcoin-storage"
publish = { workspace = true }
version = "1.12.9"
homepage = { workspace = true }
repository = { workspace = true }
rust-version = { workspace = true }

[dependencies.rocksdb]
default-features = false
features = [ "lz4",]
workspace = true<|MERGE_RESOLUTION|>--- conflicted
+++ resolved
@@ -1,44 +1,4 @@
 [dependencies]
-<<<<<<< HEAD
-anyhow = "1.0.41"
-thiserror = "1.0"
-serde = { version = "1.0.130" }
-starcoin-types = { path = "../types" }
-crypto = { package = "starcoin-crypto", git = "https://github.com/starcoinorg/starcoin-crypto", rev = "d871dfb4216f034ee334a575926c101574d9d6dc" }
-bcs-ext = { package = "bcs-ext", path = "../commons/bcs_ext" }
-chrono = "0.4"
-byteorder = "1.4.3"
-lru = "0.7.8"
-num_enum = "0.5.7"
-once_cell = "1.13.0"
-parking_lot = "0.12.1"
-proptest = { version = "1.0.0", optional = true }
-proptest-derive = { version = "0.3.0", optional = true }
-#state-tree = { package="starcoin-state-tree", path = "../state/state-tree"}
-starcoin-state-store-api = { path = "../state/state-store-api" }
-starcoin-accumulator = { package = "starcoin-accumulator", path = "../commons/accumulator" }
-#starcoin-proptest-helpers = { path = "../commons/proptest-helpers", optional = true}
-forkable-jellyfish-merkle = { path = "../commons/forkable-jellyfish-merkle", package = "forkable-jellyfish-merkle" }
-logger = { path = "../commons/logger", package = "starcoin-logger" }
-starcoin-metrics = { path = "../commons/metrics" }
-starcoin-config = { path = "../config" }
-starcoin-uint = { path = "../types/uint" }
-coarsetime = "0.1.22"
-network-types = { path = "../network/types" }
-starcoin-vm-types = { path = "../vm/types" }
-
-[dependencies.rocksdb]
-default-features = false
-features = ["lz4"]
-version = "0.18"
-
-[dev-dependencies]
-proptest = "1.0.0"
-proptest-derive = "0.3.0"
-rand = "0.8.5"
-starcoin-types = { path = "../types", features = ["fuzzing"] }
-stest = { path = "../commons/stest" }
-=======
 anyhow = { workspace = true }
 bcs-ext = { package = "bcs-ext", workspace = true }
 byteorder = { workspace = true }
@@ -62,19 +22,19 @@
 starcoin-config = { workspace = true }
 starcoin-metrics = { workspace = true }
 starcoin-uint = { workspace = true }
+starcoin-vm-types = { workspace = true }
 
 [dev-dependencies]
 proptest = { workspace = true }
 proptest-derive = { workspace = true }
 rand = { workspace = true }
-starcoin-types = { features = [ "fuzzing",], workspace = true }
+starcoin-types = { features = ["fuzzing"], workspace = true }
 starcoin-crypto = { workspace = true }
 stest = { workspace = true }
->>>>>>> b5788d6d
 
 [features]
 default = []
-fuzzing = [ "proptest", "proptest-derive", "starcoin-types/fuzzing",]
+fuzzing = ["proptest", "proptest-derive", "starcoin-types/fuzzing"]
 
 [package]
 authors = { workspace = true }
@@ -89,5 +49,5 @@
 
 [dependencies.rocksdb]
 default-features = false
-features = [ "lz4",]
+features = ["lz4"]
 workspace = true