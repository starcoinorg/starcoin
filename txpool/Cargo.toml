--- conflicted
+++ resolved
@@ -1,47 +1,4 @@
 [dependencies]
-<<<<<<< HEAD
-anyhow = "1.0.41"
-async-trait = "0.1"
-futures = "0.3.12"
-futures-channel = "0.3"
-log = "0.4.16"
-parking_lot = "0.12"
-rand = "0.8.5"
-rand_core = {version = "0.6.3", default-features = false}
-serde = "1.0.130"
-serde_derive = "1.0"
-linked-hash-map = "0.5"
-trace-time = "0.1"
-starcoin-logger = { path = "../commons/logger" }
-starcoin-metrics = { path = "../commons/metrics" }
-stest = { path = "../commons/stest" }
-types = { package = "starcoin-types", path = "../types" }
-starcoin-txpool-api = { package = "starcoin-txpool-api", path = "api" }
-starcoin-state-api = { path = "../state/api" }
-crypto = { package = "starcoin-crypto", git = "https://github.com/starcoinorg/starcoin-crypto", rev = "d871dfb4216f034ee334a575926c101574d9d6dc" }
-transaction-pool = "2.0.3"
-storage = { path = "../storage", package = "starcoin-storage" }
-starcoin-statedb = { path = "../state/statedb" }
-forkable-jellyfish-merkle = { path = "../commons/forkable-jellyfish-merkle" }
-starcoin-state-tree = { path = "../state/state-tree" }
-starcoin-executor = { path = "../executor" }
-starcoin-config = { path = "../config" }
-starcoin-service-registry = { path = "../commons/service-registry" }
-network-api = { package = "network-api", path = "../network/api" }
-tokio = { version = "^1", features = ["full"] }
-proptest = { version = "1.0.0", default-features = false, optional = true }
-proptest-derive = { version = "0.3.0", default-features = false, optional = true }
-
-[dev-dependencies]
-stdlib = { path = "../vm/stdlib" }
-tempfile = "3"
-starcoin-open-block = { path = "../chain/open-block" }
-starcoin-genesis = { path = "../genesis" }
-test-helper = { path = "../test-helper" }
-proptest = "1.0.0"
-proptest-derive = { version = "0.3.0" }
-starcoin-transaction-builder = { path = "../vm/transaction-builder" }
-=======
 anyhow = { workspace = true }
 async-trait = { workspace = true }
 forkable-jellyfish-merkle = { workspace = true }
@@ -84,7 +41,6 @@
 tempfile = { workspace = true }
 test-helper = { workspace = true }
 
->>>>>>> b5788d6d
 [features]
 default = []
 fuzzing = ["proptest", "proptest-derive", "starcoin-types/fuzzing"]
