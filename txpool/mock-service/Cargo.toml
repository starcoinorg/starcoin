[dependencies]
anyhow = { workspace = true }
async-trait = { workspace = true }
starcoin-crypto = { workspace = true }
starcoin-types = { workspace = true }
futures-channel = { workspace = true }
starcoin-txpool-api = { package = "starcoin-txpool-api", workspace = true }
stest = { workspace = true }
tokio = { workspace = true }

[dev-dependencies]

[package]
authors = { workspace = true }
edition = { workspace = true }
license = { workspace = true }
name = "starcoin-txpool-mock-service"
<<<<<<< HEAD
publish = false
version = "1.12.5"

[dependencies]
anyhow = "1.0.41"
async-trait = "0.1"
types = { path = "../../types", package = "starcoin-types" }
crypto = { package = "starcoin-crypto", git = "https://github.com/starcoinorg/starcoin-crypto", rev = "d871dfb4216f034ee334a575926c101574d9d6dc" }
starcoin-txpool-api = { package = "starcoin-txpool-api", path = "../api" }
stest = { path = "../../commons/stest" }
futures-channel = "0.3"
tokio = "1"
[dev-dependencies]
=======
publish = { workspace = true }
version = "1.12.9"
homepage = { workspace = true }
repository = { workspace = true }
rust-version = { workspace = true }
>>>>>>> b5788d6d
<|MERGE_RESOLUTION|>--- conflicted
+++ resolved
@@ -15,24 +15,8 @@
 edition = { workspace = true }
 license = { workspace = true }
 name = "starcoin-txpool-mock-service"
-<<<<<<< HEAD
-publish = false
-version = "1.12.5"
-
-[dependencies]
-anyhow = "1.0.41"
-async-trait = "0.1"
-types = { path = "../../types", package = "starcoin-types" }
-crypto = { package = "starcoin-crypto", git = "https://github.com/starcoinorg/starcoin-crypto", rev = "d871dfb4216f034ee334a575926c101574d9d6dc" }
-starcoin-txpool-api = { package = "starcoin-txpool-api", path = "../api" }
-stest = { path = "../../commons/stest" }
-futures-channel = "0.3"
-tokio = "1"
-[dev-dependencies]
-=======
 publish = { workspace = true }
 version = "1.12.9"
 homepage = { workspace = true }
 repository = { workspace = true }
-rust-version = { workspace = true }
->>>>>>> b5788d6d
+rust-version = { workspace = true }