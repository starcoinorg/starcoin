use crate::pool::AccountSeqNumberClient;
use anyhow::Result;
use crypto::{hash::PlainCryptoHash, keygen::KeyGen};
use parking_lot::RwLock;
use starcoin_executor::{
    create_signed_txn_with_association_account, encode_transfer_script, DEFAULT_EXPIRATION_TIME,
    DEFAULT_MAX_GAS_AMOUNT,
};
use starcoin_open_block::OpenedBlock;
use starcoin_state_api::ChainStateWriter;
use starcoin_statedb::ChainStateDB;
use starcoin_txpool_api::TxPoolSyncService;
use std::{collections::HashMap, sync::Arc};
use storage::BlockStore;
use types::{
    account_address::{self, AccountAddress},
    account_config,
    transaction::{
        authenticator::AuthenticationKey, SignedUserTransaction, Transaction, TransactionPayload,
    },
    U256,
};

#[derive(Clone, Debug)]
struct MockNonceClient {
    cache: Arc<RwLock<HashMap<AccountAddress, u64>>>,
}

impl Default for MockNonceClient {
    fn default() -> Self {
        Self {
            cache: Arc::new(RwLock::new(HashMap::new())),
        }
    }
}

impl AccountSeqNumberClient for MockNonceClient {
    fn account_seq_number(&self, address: &AccountAddress) -> u64 {
        let cached = self.cache.read().get(address).cloned();
        match cached {
            Some(v) => v,
            None => {
                self.cache.write().insert(*address, 0);
                0
            }
        }
    }
}

#[stest::test]
async fn test_txn_expire() -> Result<()> {
    let (pool, _storage, config) = test_helper::start_txpool();
    let txpool_service = pool.get_service();

    let (_private_key, public_key) = KeyGen::from_os_rng().generate_keypair();
    let account_address = account_address::from_public_key(&public_key);
    let txn = create_signed_txn_with_association_account(
        TransactionPayload::Script(encode_transfer_script(
<<<<<<< HEAD
            account_address,
            public_key.to_bytes().to_vec(),
=======
            config.net().stdlib_version(),
            account_address,
            auth_prefix,
>>>>>>> e61d56d2
            10000,
        )),
        0,
        DEFAULT_MAX_GAS_AMOUNT,
        1,
        2,
        config.net(),
    );
    txpool_service.add_txns(vec![txn]).pop().unwrap()?;
    let pendings = txpool_service.get_pending_txns(None, Some(0));
    assert_eq!(pendings.len(), 1);

    let pendings = txpool_service.get_pending_txns(None, Some(2));
    assert_eq!(pendings.len(), 0);

    Ok(())
}

#[stest::test]
async fn test_tx_pool() -> Result<()> {
    let (pool, _storage, config) = test_helper::start_txpool();
    let txpool_service = pool.get_service();
    let (_private_key, public_key) = KeyGen::from_os_rng().generate_keypair();
    let account_address = account_address::from_public_key(&public_key);
    let auth_prefix = AuthenticationKey::ed25519(&public_key).prefix().to_vec();
    let txn = starcoin_executor::build_transfer_from_association(
        account_address,
        auth_prefix,
        0,
        10000,
        1,
        config.net(),
    );
    let txn = txn.as_signed_user_txn()?.clone();
    let txn_hash = txn.crypto_hash();
    let mut result = txpool_service.add_txns(vec![txn]);
    assert!(result.pop().unwrap().is_ok());
    let mut pending_txns = txpool_service.get_pending_txns(Some(10), Some(0));
    assert_eq!(pending_txns.pop().unwrap().crypto_hash(), txn_hash);

    let next_sequence_number =
        txpool_service.next_sequence_number(account_config::association_address());
    assert_eq!(next_sequence_number, Some(1));
    Ok(())
}

#[stest::test]
async fn test_subscribe_txns() {
    let (pool, _storage, _config) = test_helper::start_txpool();
    let _ = pool.get_service().subscribe_txns();
}

#[stest::test]
async fn test_rollback() -> Result<()> {
    let (pool, storage, config) = test_helper::start_txpool();
    let start_timestamp = 0;
    let retracted_txn = {
        let (_private_key, public_key) = KeyGen::from_os_rng().generate_keypair();
        let account_address = account_address::from_public_key(&public_key);
        let auth_prefix = AuthenticationKey::ed25519(&public_key).prefix().to_vec();
        let txn = starcoin_executor::build_transfer_from_association(
            account_address,
            auth_prefix,
            0,
            10000,
            start_timestamp + DEFAULT_EXPIRATION_TIME,
            config.net(),
        );
        txn.as_signed_user_txn()?.clone()
    };
    let _ = pool.get_service().add_txns(vec![retracted_txn.clone()]);

    let enacted_txn = {
        let (_private_key, public_key) = KeyGen::from_os_rng().generate_keypair();
        let account_address = account_address::from_public_key(&public_key);
        let auth_prefix = AuthenticationKey::ed25519(&public_key).prefix().to_vec();
        let txn = starcoin_executor::build_transfer_from_association(
            account_address,
            auth_prefix,
            0,
            20000,
            start_timestamp + DEFAULT_EXPIRATION_TIME,
            config.net(),
        );
        txn.as_signed_user_txn()?.clone()
    };

    let pack_txn_to_block = |txn: SignedUserTransaction| {
        let (_private_key, public_key) = KeyGen::from_os_rng().generate_keypair();
        let account_address = account_address::from_public_key(&public_key);
        let storage = storage.clone();
        let master = storage.get_startup_info()?.unwrap().master;
        let block_header = storage.get_block_header_by_hash(master)?.unwrap();

        let mut open_block = OpenedBlock::new(
            storage,
            block_header,
            u64::MAX,
            account_address,
            Some(public_key),
            start_timestamp + 60 * 10,
            vec![],
        )?;
        let excluded_txns = open_block.push_txns(vec![txn])?;
        assert_eq!(excluded_txns.discarded_txns.len(), 0);
        assert_eq!(excluded_txns.untouched_txns.len(), 0);

        let block_template = open_block.finalize()?;
        let block = block_template.into_block(0, U256::from(1024u64));
        Ok::<_, anyhow::Error>(block)
    };

    let retracted_block = pack_txn_to_block(retracted_txn)?;
    let enacted_block = pack_txn_to_block(enacted_txn)?;

    // flush the state, to make txpool happy
    {
        let master = storage.get_startup_info()?.unwrap().master;
        let block_header = storage.get_block_header_by_hash(master)?.unwrap();
        let chain_state = ChainStateDB::new(storage.clone(), Some(block_header.state_root()));
        let mut txns: Vec<_> = enacted_block
            .transactions()
            .iter()
            .map(|t| Transaction::UserTransaction(t.clone()))
            .collect();
        txns.insert(
            0,
            Transaction::BlockMetadata(enacted_block.clone().into_metadata()),
        );
        let root = starcoin_executor::block_execute(
            &chain_state,
            txns,
            enacted_block.header().gas_limit(),
        )?
        .state_root;

        assert_eq!(root, enacted_block.header().state_root());
        chain_state.flush()?;
    }
    pool.get_service()
        .chain_new_block(vec![enacted_block], vec![retracted_block])
        .unwrap();
    let txns = pool
        .get_service()
        .get_pending_txns(Some(100), Some(start_timestamp + 60 * 10));
    assert_eq!(txns.len(), 0);
    Ok(())
}<|MERGE_RESOLUTION|>--- conflicted
+++ resolved
@@ -56,14 +56,9 @@
     let account_address = account_address::from_public_key(&public_key);
     let txn = create_signed_txn_with_association_account(
         TransactionPayload::Script(encode_transfer_script(
-<<<<<<< HEAD
+            config.net().stdlib_version(),
             account_address,
             public_key.to_bytes().to_vec(),
-=======
-            config.net().stdlib_version(),
-            account_address,
-            auth_prefix,
->>>>>>> e61d56d2
             10000,
         )),
         0,
