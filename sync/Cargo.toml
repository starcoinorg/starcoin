--- conflicted
+++ resolved
@@ -1,63 +1,4 @@
 [dependencies]
-<<<<<<< HEAD
-anyhow = "1.0.41"
-async-std = "1.12"
-futures = "0.3.12"
-futures-retry = "0.6"
-futures-timer = "3.0"
-stream-task = { path = "../commons/stream-task" }
-starcoin-chain = { path = "../chain" }
-config = { path = "../config", package = "starcoin-config" }
-network = { path = "../network", package = "starcoin-network" }
-starcoin-types = { path = "../types" }
-starcoin-crypto = { git = "https://github.com/starcoinorg/starcoin-crypto", rev = "d871dfb4216f034ee334a575926c101574d9d6dc" }
-txpool = { path = "../txpool", package = "starcoin-txpool" }
-starcoin-txpool-api = { path = "../txpool/api" }
-starcoin-genesis = { path = "../genesis" }
-starcoin-storage = { path = "../storage" }
-logger = { path = "../commons/logger", package = "starcoin-logger" }
-consensus = { path = "../consensus", package = "starcoin-consensus" }
-executor = { path = "../executor", package = "starcoin-executor" }
-starcoin-state-tree = { package = "starcoin-state-tree", path = "../state/state-tree" }
-parking_lot = "0.12"
-forkable-jellyfish-merkle = { path = "../commons/forkable-jellyfish-merkle" }
-network-api = { package = "network-api", path = "../network/api" }
-starcoin-sync-api = { package = "starcoin-sync-api", path = "../sync/api" }
-async-trait = "0.1"
-bcs-ext = { package = "bcs-ext", path = "../commons/bcs_ext" }
-starcoin-accumulator = { package = "starcoin-accumulator", path = "../commons/accumulator" }
-starcoin-metrics = { path = "../commons/metrics" }
-starcoin-network-rpc-api = { path = "../network-rpc/api" }
-starcoin-network-rpc = { path = "../network-rpc/", package = "starcoin-network-rpc" }
-stest = { path = "../commons/stest" }
-starcoin-vm-types = { path = "../vm/types" }
-starcoin-state-api = { path = "../state/api" }
-starcoin-service-registry = { path = "../commons/service-registry" }
-starcoin-transaction-builder = { path = "../vm/transaction-builder" }
-starcoin-chain-service = { path = "../chain/service" }
-starcoin-chain-api = { path = "../chain/api" }
-network-rpc-core = { path = "../network-rpc/core" }
-itertools = { version = "0.10.3", default-features = false }
-pin-project = "1.0.1"
-pin-utils = "0.1.0"
-rand = "0.8.5"
-starcoin-time-service = { path = "../commons/time-service" }
-sysinfo = "0.25.1"
-thiserror = "1.0"
-
-[dev-dependencies]
-tokio = { version = "^1", features = ["full"] }
-miner = { path = "../miner", package = "starcoin-miner" }
-hex = "0.4.3"
-starcoin-account-api = { path = "../account/api" }
-starcoin-block-relayer = { path = "../block-relayer" }
-starcoin-statedb = { path = "../state/statedb" }
-starcoin-state-service = { path = "../state/service" }
-starcoin-node = { path = "../node" }
-test-helper = { path = "../test-helper" }
-starcoin-txpool-mock-service = { path = "../txpool/mock-service" }
-starcoin-chain-mock = { path = "../chain/mock" }
-=======
 anyhow = { workspace = true }
 async-std = { workspace = true }
 async-trait = { workspace = true }
@@ -115,7 +56,7 @@
 starcoin-txpool-mock-service = { workspace = true }
 starcoin-executor = { workspace = true }
 test-helper = { workspace = true }
-tokio = { features = [ "full",], workspace = true }
+tokio = { features = ["full"], workspace = true }
 
 [package]
 authors = { workspace = true }
@@ -126,5 +67,4 @@
 license = { workspace = true }
 publish = { workspace = true }
 repository = { workspace = true }
-rust-version = { workspace = true }
->>>>>>> b5788d6d
+rust-version = { workspace = true }