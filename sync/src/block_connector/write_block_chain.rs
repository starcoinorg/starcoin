// Copyright (c) The Starcoin Core Contributors
// SPDX-License-Identifier: Apache-2.0

use crate::block_connector::metrics::ChainMetrics;
use anyhow::{format_err, Ok, Result};
use starcoin_chain::BlockChain;
use starcoin_chain_api::{ChainReader, ChainWriter, ConnectBlockError, WriteableChainService};
use starcoin_config::NodeConfig;
use starcoin_consensus::dag::ghostdag::protocol::ColoringOutput;
use starcoin_consensus::BlockDAG;
use starcoin_crypto::HashValue;
use starcoin_executor::VMMetrics;
use starcoin_logger::prelude::*;
use starcoin_service_registry::bus::{Bus, BusService};
use starcoin_service_registry::ServiceRef;
use starcoin_storage::Store;
use starcoin_time_service::{DagBlockTimeWindowService, TimeWindowResult};
use starcoin_txpool_api::TxPoolSyncService;
use starcoin_types::block::BlockInfo;
use starcoin_types::header::Header;
use starcoin_types::{
    block::{Block, BlockHeader, ExecutedBlock},
    startup_info::StartupInfo,
    system_events::{NewBranch, NewHeadBlock},
};
use std::fmt::Formatter;
use std::sync::{Arc, Mutex};

const MAX_ROLL_BACK_BLOCK: usize = 10;

pub struct WriteBlockChainService<P>
where
    P: TxPoolSyncService,
{
    config: Arc<NodeConfig>,
    startup_info: StartupInfo,
    main: BlockChain,
    storage: Arc<dyn Store>,
    txpool: P,
    bus: ServiceRef<BusService>,
    metrics: Option<ChainMetrics>,
    vm_metrics: Option<VMMetrics>,
    dag_block_pool: Arc<Mutex<Vec<(Block, Vec<HashValue>)>>>,
    dag: Arc<Mutex<BlockDAG>>,
}

#[derive(Copy, Clone, Debug)]
pub enum ConnectOk {
    Duplicate,
    //Execute block and connect to main
    ExeConnectMain,
    //Execute block and connect to branch.
    ExeConnectBranch,
    //Block has executed, just connect.
    Connect,
    // This is a dag block and it is in the range of a time window
    // so it is pending for the time window to be closed
    DagPending,
    // a/some dag(s) block connecting to a dag
    // it implies that a/some dag(s) might be not connecting to the main chain
    DagConnected,
}

impl std::fmt::Display for ConnectOk {
    fn fmt(&self, f: &mut Formatter<'_>) -> std::fmt::Result {
        let s = match self {
            ConnectOk::Duplicate => "Duplicate",
            ConnectOk::ExeConnectMain => "ExeConnectMain",
            ConnectOk::ExeConnectBranch => "ExeConnectBranch",
            ConnectOk::Connect => "Connect",
            ConnectOk::DagPending => "DagPending",
            ConnectOk::DagConnected => "DagConnected",
        };
        write!(f, "{}", s)
    }
}

impl<P> WriteableChainService for WriteBlockChainService<P>
where
    P: TxPoolSyncService + 'static,
{
    fn try_connect(&mut self, block: Block, tips_headers: Option<Vec<HashValue>>) -> Result<()> {
        let _timer = self
            .metrics
            .as_ref()
            .map(|metrics| metrics.chain_block_connect_time.start_timer());

        let result = self.connect_inner(block, tips_headers);

        if let Some(metrics) = self.metrics.as_ref() {
            let result = match result.as_ref() {
                std::result::Result::Ok(connect) => format!("Ok_{}", connect),
                Err(err) => {
                    if let Some(connect_err) = err.downcast_ref::<ConnectBlockError>() {
                        format!("Err_{}", connect_err.reason())
                    } else {
                        "Err_other".to_string()
                    }
                }
            };
            metrics
                .chain_block_connect_total
                .with_label_values(&[result.as_str()])
                .inc();
        }
        result.map(|_| ())
    }
}

impl<P> WriteBlockChainService<P>
where
    P: TxPoolSyncService + 'static,
{
    pub fn new(
        config: Arc<NodeConfig>,
        startup_info: StartupInfo,
        storage: Arc<dyn Store>,
        txpool: P,
        bus: ServiceRef<BusService>,
        vm_metrics: Option<VMMetrics>,
        dag: Arc<Mutex<BlockDAG>>,
    ) -> Result<Self> {
        let net = config.net();
        let main = BlockChain::new(
            net.time_service(),
            startup_info.main,
            storage.clone(),
            vm_metrics.clone(),
        )?;
        let metrics = config
            .metrics
            .registry()
            .and_then(|registry| ChainMetrics::register(registry).ok());

        Ok(Self {
            config,
            startup_info,
            main,
            storage,
            txpool,
            bus,
            metrics,
            vm_metrics,
            dag_block_pool: Arc::new(Mutex::new(vec![])),
            dag,
        })
    }

    fn find_or_fork(
        &self,
        header: &BlockHeader,
        dag_block_parents: Option<Vec<HashValue>>,
    ) -> Result<(Option<BlockInfo>, Option<BlockChain>)> {
        let block_id = header.id();
        let block_info = self.storage.get_block_info(block_id)?;
        let block_chain = if block_info.is_some() {
            if self.is_main_head(&header.parent_hash(), dag_block_parents) {
                None
            } else {
                let net = self.config.net();
                Some(BlockChain::new(
                    net.time_service(),
                    block_id,
                    self.storage.clone(),
                    self.vm_metrics.clone(),
                )?)
            }
        } else if self.block_exist(header.parent_hash())? || self.blocks_exist(dag_block_parents)? {
            let net = self.config.net();
            Some(BlockChain::new(
                net.time_service(),
                header.parent_hash(),
                self.storage.clone(),
                self.vm_metrics.clone(),
            )?)
        } else {
            None
        };
        Ok((block_info, block_chain))
    }

    fn block_exist(&self, block_id: HashValue) -> Result<bool> {
        Ok(matches!(self.storage.get_block_info(block_id)?, Some(_)))
    }

    fn blocks_exist(&self, block_id: Option<Vec<HashValue>>) -> Result<bool> {
        if let Some(block_id) = block_id {
            if block_id.is_empty() {
                return Ok(false);
            }
            return Ok(matches!(self.storage.get_block_infos(block_id)?, _));
        }
        return Ok(false);
    }

    pub fn get_main(&self) -> &BlockChain {
        &self.main
    }

    pub fn select_head(
        &mut self,
        new_branch: BlockChain,
        dag_block_parents: Option<Vec<HashValue>>,
    ) -> Result<()> {
        let executed_block = new_branch.head_block();
        let main_total_difficulty = self.main.get_total_difficulty()?;
        let branch_total_difficulty = new_branch.get_total_difficulty()?;
        let parent_is_main_head = self.is_main_head(
            &executed_block.header().parent_hash(),
            dag_block_parents.clone(),
        );

        if branch_total_difficulty > main_total_difficulty {
            let (enacted_count, enacted_blocks, retracted_count, retracted_blocks) =
                if !parent_is_main_head {
                    self.find_ancestors_from_accumulator(&new_branch)?
                } else {
                    (1, vec![executed_block.block.clone()], 0, vec![])
                };
            self.main = new_branch;

            self.do_new_head(
                executed_block,
                enacted_count,
                enacted_blocks,
                retracted_count,
                retracted_blocks,
                dag_block_parents,
            )?;
        } else {
            //send new branch event
            self.broadcast_new_branch(executed_block, dag_block_parents);
        }
        Ok(())
    }

    fn do_new_head(
        &mut self,
        executed_block: ExecutedBlock,
        enacted_count: u64,
        enacted_blocks: Vec<Block>,
        retracted_count: u64,
        retracted_blocks: Vec<Block>,
        dag_parents: Option<Vec<HashValue>>,
    ) -> Result<()> {
        debug_assert!(!enacted_blocks.is_empty());
        debug_assert_eq!(enacted_blocks.last().unwrap(), executed_block.block());
        self.update_startup_info(executed_block.block().header())?;
        if retracted_count > 0 {
            if let Some(metrics) = self.metrics.as_ref() {
                metrics.chain_rollback_block_total.inc_by(retracted_count);
            }
        }
        self.commit_2_txpool(enacted_blocks, retracted_blocks);
        self.config
            .net()
            .time_service()
            .adjust(executed_block.header().timestamp());
        info!("[chain] Select new head, id: {}, number: {}, total_difficulty: {}, enacted_block_count: {}, retracted_block_count: {}", executed_block.header().id(), executed_block.header().number(), executed_block.block_info().total_difficulty, enacted_count, retracted_count);

        if let Some(metrics) = self.metrics.as_ref() {
            metrics
                .chain_block_num
                .set(executed_block.block.header().number());

            metrics
                .chain_txn_num
                .set(executed_block.block_info.txn_accumulator_info.num_leaves);
        }

        self.broadcast_new_head(executed_block, dag_parents);

        Ok(())
    }

    /// Reset the node to `block_id`, and replay blocks after the block
    pub fn reset(
        &mut self,
        block_id: HashValue,
        dag_block_parents: Option<Vec<HashValue>>,
    ) -> Result<()> {
        let new_head_block = self
            .main
            .get_block(block_id)?
            .ok_or_else(|| format_err!("Can not find block {} in main chain", block_id,))?;
        let new_branch = BlockChain::new(
            self.config.net().time_service(),
            block_id,
            self.storage.clone(),
            self.vm_metrics.clone(),
        )?;

        // delete block since from block.number + 1 to latest.
        let start = new_head_block.header().number().saturating_add(1);
        let latest = self.main.status().head.number();
        for block_number in start..latest {
            if let Some(block) = self.main.get_block_by_number(block_number)? {
                info!("Delete block({:?})", block.header);
                self.storage.delete_block(block.id())?;
                self.storage.delete_block_info(block.id())?;
            } else {
                warn!("Can not find block by number:{}", block_number);
            }
        }
        let executed_block = new_branch.head_block();

        self.main = new_branch;

        let (enacted_count, enacted_blocks, retracted_count, retracted_blocks) =
            (1, vec![executed_block.block.clone()], 0, vec![]);
        self.do_new_head(
            executed_block,
            enacted_count,
            enacted_blocks,
            retracted_count,
            retracted_blocks,
            dag_block_parents,
        )?;
        Ok(())
    }

    ///Directly execute the block and save result, do not try to connect.
    pub fn execute(&mut self, block: Block) -> Result<ExecutedBlock> {
        let chain = BlockChain::new(
            self.config.net().time_service(),
            block.header().parent_hash(),
            self.storage.clone(),
            self.vm_metrics.clone(),
        )?;
        let verify_block = chain.verify(block)?;
        chain.execute(verify_block)
    }

    fn is_main_head(
        &self,
        parent_id: &HashValue,
        dag_block_parents: Option<Vec<HashValue>>,
    ) -> bool {
        if parent_id == &self.startup_info.main {
            return true;
        }

        if let Some(block_parents) = dag_block_parents {
            if self.main.status().tips_hash.is_some() && !block_parents.is_empty() {
                return block_parents.into_iter().all(|block_header| {
                    self.main
                        .status()
                        .tips_hash
                        .unwrap()
                        .contains(&block_header)
                });
            }
        }

        return false;
    }

    fn update_startup_info(&mut self, main_head: &BlockHeader) -> Result<()> {
        self.startup_info.update_main(main_head.id());
        self.storage.save_startup_info(self.startup_info.clone())
    }

    fn commit_2_txpool(&self, enacted: Vec<Block>, retracted: Vec<Block>) {
        if let Err(e) = self.txpool.chain_new_block(enacted, retracted) {
            error!("rollback err : {:?}", e);
        }
    }

    fn find_ancestors_from_accumulator(
        &self,
        new_branch: &BlockChain,
    ) -> Result<(u64, Vec<Block>, u64, Vec<Block>)> {
        let ancestor = self.main.find_ancestor(new_branch)?.ok_or_else(|| {
            format_err!(
                "Can not find ancestors between main chain: {:?} and branch: {:?}",
                self.main.status(),
                new_branch.status()
            )
        })?;

        let ancestor_block = self
            .main
            .get_block(ancestor.id)?
            .ok_or_else(|| format_err!("Can not find block by id:{}", ancestor.id))?;
        let enacted_count = new_branch
            .current_header()
            .number()
            .checked_sub(ancestor_block.header().number())
            .ok_or_else(|| format_err!("current_header number should > ancestor_block number."))?;
        let retracted_count = self
            .main
            .current_header()
            .number()
            .checked_sub(ancestor_block.header().number())
            .ok_or_else(|| format_err!("current_header number should > ancestor_block number."))?;

        let block_enacted = new_branch.current_header().id();
        let block_retracted = self.main.current_header().id();

        let enacted = self.find_blocks_until(block_enacted, ancestor.id, MAX_ROLL_BACK_BLOCK)?;
        let retracted =
            self.find_blocks_until(block_retracted, ancestor.id, MAX_ROLL_BACK_BLOCK)?;

        debug!(
            "Commit block count:{}, rollback block count:{}",
            enacted_count, retracted_count,
        );
        Ok((enacted_count, enacted, retracted_count, retracted))
    }

    fn find_blocks_until(
        &self,
        from: HashValue,
        until: HashValue,
        max_size: usize,
    ) -> Result<Vec<Block>> {
        let mut blocks: Vec<Block> = Vec::new();
        let mut block_id = from;
        loop {
            if block_id == until {
                break;
            }
            if blocks.len() >= max_size {
                break;
            }
            let block = self
                .storage
                .get_block(block_id)?
                .ok_or_else(|| format_err!("Can not find block {:?}.", block_id))?;
            block_id = block.header().parent_hash();
            blocks.push(block);
        }
        blocks.reverse();

        Ok(blocks)
    }

    fn broadcast_new_head(&self, block: ExecutedBlock, dag_parents: Option<Vec<HashValue>>) {
        if let Some(metrics) = self.metrics.as_ref() {
            metrics
                .chain_select_head_total
                .with_label_values(&["new_head"])
                .inc()
        }

        if let Err(e) = self
            .bus
            .broadcast(NewHeadBlock(Arc::new(block), dag_parents))
        {
            error!("Broadcast NewHeadBlock error: {:?}", e);
        }
    }

    fn broadcast_new_branch(
        &self,
        block: ExecutedBlock,
        dag_block_parents: Option<Vec<HashValue>>,
    ) {
        if let Some(metrics) = self.metrics.as_ref() {
            metrics
                .chain_select_head_total
                .with_label_values(&["new_branch"])
                .inc()
        }
        if let Err(e) = self
            .bus
            .broadcast(NewBranch(Arc::new(block), dag_block_parents))
        {
            error!("Broadcast NewBranch error: {:?}", e);
        }
    }

    fn switch_branch(
        &mut self,
        block: Block,
        dag_block_parents: Option<Vec<HashValue>>,
    ) -> Result<ConnectOk> {
        let (block_info, fork) = self.find_or_fork(block.header(), dag_block_parents.clone())?;
        match (block_info, fork) {
            //block has been processed in some branch, so just trigger a head selection.
            (Some(block_info), Some(branch)) => {
                // both are different, select one
                debug!(
                    "Block {} has been processed, trigger head selection, total_difficulty: {}",
                    block_info.block_id(),
                    branch.get_total_difficulty()?
                );
                self.select_head(branch, dag_block_parents)?;
                Ok(ConnectOk::Duplicate)
            }
            //block has been processed, and its parent is main chain, so just connect it to main chain.
            (Some(block_info), None) => {
                // both are identical
                let block_id = block_info.block_id().clone();
                let executed_block = self.main.connect(ExecutedBlock {
                    block: block.clone(),
                    block_info,
                })?;
                info!(
                    "Block {} main has been processed, trigger head selection",
                    block_id,
                );
                self.do_new_head(executed_block, 1, vec![block], 0, vec![], dag_block_parents)?;
                Ok(ConnectOk::Connect)
            }
            (None, Some(mut branch)) => {
                // the block is not in the block, but the parent is
                let _executed_block = branch.apply(block)?;
                self.select_head(branch, dag_block_parents)?;
                Ok(ConnectOk::ExeConnectBranch)
            }
            (None, None) => Err(ConnectBlockError::FutureBlock(Box::new(block)).into()),
        }
    }

    fn connect_to_main(
        &mut self,
        block: Block,
        dag_block_parents: Option<Vec<HashValue>>,
    ) -> Result<ConnectOk> {
        let block_id = block.id();
        if block_id == *starcoin_storage::BARNARD_HARD_FORK_HASH
            && block.header().number() == starcoin_storage::BARNARD_HARD_FORK_HEIGHT
        {
            debug!("barnard hard fork {}", block_id);
            return Err(ConnectBlockError::BarnardHardFork(Box::new(block)).into());
        }
        if self.main.current_header().id() == block_id {
            debug!("Repeat connect, current header is {} already.", block_id);
            return Ok(ConnectOk::Duplicate);
        }
        if let Some(parents) = dag_block_parents {
            assert!(parents.len() > 0);
            let color = self
                .dag
                .lock()
                .as_mut()
                .expect("failed to get the mut dag object")
                .commit_header(&Header::new(block.header().clone(), parents.clone()))?;

            match color {
                ColoringOutput::Blue(_, _) => {
<<<<<<< HEAD
                    if self.main.current_header().id() == block.header().parent_hash()
=======
                    if self.main.current_tips_hash().expect("in dag block, the tips hash must exist") == block.header().parent_hash()
>>>>>>> c37b145f
                        && !self.block_exist(block_id)?
                    {
                        return self.apply_and_select_head(block, Some(parents));
                    }
                    self.switch_branch(block, Some(parents))
                }
                ColoringOutput::Red => self.switch_branch(block, Some(parents)),
            }
        } else {
            if self.main.current_header().id() == block.header().parent_hash()
                && !self.block_exist(block_id)?
            {
                return self.apply_and_select_head(block, None);
            }
            // todo: should switch dag together
            self.switch_branch(block, None)
        }
    }

    fn apply_and_select_head(
        &mut self,
        block: Block,
        dag_block_parents: Option<Vec<HashValue>>,
    ) -> Result<ConnectOk> {
        let executed_block = self.main.apply(block)?;
        let enacted_blocks = vec![executed_block.block().clone()];
        self.do_new_head(
            executed_block,
            1,
            enacted_blocks,
            0,
            vec![],
            dag_block_parents,
        )?;
        return Ok(ConnectOk::ExeConnectMain);
    }

    fn connect_inner(
        &mut self,
        block: Block,
        tips_headers: Option<Vec<HashValue>>,
    ) -> Result<ConnectOk> {
        let block_id = block.id();
        if block_id == *starcoin_storage::BARNARD_HARD_FORK_HASH
            && block.header().number() == starcoin_storage::BARNARD_HARD_FORK_HEIGHT
        {
            debug!("barnard hard fork {}", block_id);
            return Err(ConnectBlockError::BarnardHardFork(Box::new(block)).into());
        }
        if self.main.current_header().id() == block_id {
            debug!("Repeat connect, current header is {} already.", block_id);
            return Ok(ConnectOk::Duplicate);
        }

        // if it received a block with tips, it is a dag block
        if let Some(dag_block_parents) = tips_headers {
            // tips header, check the dag time window to see if it is should apply the blocks
            // checkout if it is time to settle down
            let time_service = DagBlockTimeWindowService::new(15 * 1000);
            match time_service.is_in_time_window(block.header().timestamp(), self.config.net().time_service().clone()) {
                TimeWindowResult::InTimeWindow => {
                    self.dag_block_pool
                        .lock()
                        .unwrap()
                        .push((block, dag_block_parents));
                    return Ok(ConnectOk::DagPending);
                }
                TimeWindowResult::BeforeTimeWindow => {
                    return Err(ConnectBlockError::DagBlockBeforeTimeWindow(Box::new(block)).into())
                }
                TimeWindowResult::AfterTimeWindow => {
                    // dump the block in the time window pool and put the block into the next time window pool
                    let mut dag_blocks = self.dag_block_pool.lock().unwrap().clone();
                    self.dag_block_pool.lock().unwrap().clear();
                    self.dag_block_pool
                        .lock()
                        .unwrap()
                        .push((block, dag_block_parents));

                    // sort by id
                    dag_blocks.sort_by_key(|(block, _)| block.header().id());

                    // connect the block one by one
                    dag_blocks
                        .into_iter()
                        .for_each(|(block, dag_block_parents)| {
                            let result = self.connect_to_main(block, Some(dag_block_parents));
                            match result {
                                std::result::Result::Ok(_) => (),
                                Err(error) => error!(
                                    "apply_and_select_head failed, error: {}",
                                    error.to_string()
                                ),
                            }
                        });

                    return Ok(ConnectOk::DagConnected);
                }
            }
        } else {
            // normal block, just connect to main
            self.connect_to_main(block, None)
        }
    }
}<|MERGE_RESOLUTION|>--- conflicted
+++ resolved
@@ -540,11 +540,7 @@
 
             match color {
                 ColoringOutput::Blue(_, _) => {
-<<<<<<< HEAD
-                    if self.main.current_header().id() == block.header().parent_hash()
-=======
                     if self.main.current_tips_hash().expect("in dag block, the tips hash must exist") == block.header().parent_hash()
->>>>>>> c37b145f
                         && !self.block_exist(block_id)?
                     {
                         return self.apply_and_select_head(block, Some(parents));
