--- conflicted
+++ resolved
@@ -100,11 +100,7 @@
             sync_status: SyncStatus::new(ChainStatus::new(
                 head_block.header.clone(),
                 head_block_info,
-<<<<<<< HEAD
-                storage.get_last_tips().unwrap_or(Some(vec![HashValue::new(ORIGIN)])),
-=======
                 storage.get_last_tips().unwrap_or(Some(vec![genesis])),
->>>>>>> c37b145f
             )),
             stage: SyncStage::NotStart,
             config,
