--- conflicted
+++ resolved
@@ -8,7 +8,6 @@
 
 [dependencies]
 anyhow = "1.0.41"
-<<<<<<< HEAD
 thiserror = "1.0"
 clap = { version = "3", features = ["derive"] }
 starcoin-types = { path = "../types", package = "starcoin-types" }
@@ -20,7 +19,6 @@
 bcs-ext = { package = "bcs-ext", path = "../commons/bcs_ext" }
 starcoin-state-api = { path = "../state/api" }
 starcoin-chain-api = { path = "./api" }
-starcoin-accumulator = { path = "../commons/accumulator", package = "starcoin-accumulator" }
 starcoin-service-registry = { path = "../commons/service-registry" }
 storage = { package = "starcoin-storage", path = "../storage" }
 logger = { path = "../commons/logger", package = "starcoin-logger" }
@@ -30,35 +28,12 @@
 proptest = { version = "1.0.0", default-features = false, optional = true }
 proptest-derive = { version = "0.3.0", default-features = false, optional = true }
 sp-utils = { path = "../commons/utils" }
-=======
-bcs-ext = {package = "bcs-ext", path = "../commons/bcs_ext"}
-clap = {version = "3", features = ["derive"]}
-consensus = {package = "starcoin-consensus", path = "../consensus"}
-crypto = {package = "starcoin-crypto", git = "https://github.com/starcoinorg/starcoin-crypto", rev = "d871dfb4216f034ee334a575926c101574d9d6dc"}
-logger = {path = "../commons/logger", package = "starcoin-logger"}
-proptest = {version = "1.0.0", default-features = false, optional = true}
-proptest-derive = {version = "0.3.0", default-features = false, optional = true}
->>>>>>> 89662621
 rand = "0.8.5"
-rand_core = {version = "0.6.3", default-features = false}
-sp-utils = {path = "../commons/utils"}
-starcoin-accumulator = {path = "../commons/accumulator", package = "starcoin-accumulator"}
-starcoin-chain-api = {path = "./api"}
-starcoin-config = {path = "../config"}
-starcoin-executor = {path = "../executor", package = "starcoin-executor"}
-starcoin-open-block = {path = "./open-block"}
-starcoin-service-registry = {path = "../commons/service-registry"}
-starcoin-state-api = {path = "../state/api"}
-starcoin-statedb = {path = "../state/statedb"}
-starcoin-time-service = {path = "../commons/time-service"}
-starcoin-types = {path = "../types", package = "starcoin-types"}
-starcoin-vm-types = {path = "../vm/types"}
-state-tree = {path = "../state/state-tree", package = "starcoin-state-tree"}
-storage = {package = "starcoin-storage", path = "../storage"}
-thiserror = "1.0"
+rand_core = { version = "0.6.3", default-features = false }
+starcoin-accumulator = { path = "../commons/accumulator", package = "starcoin-accumulator" }
+starcoin-time-service = { path = "../commons/time-service" }
 
 [dev-dependencies]
-<<<<<<< HEAD
 stdlib = { path = "../vm/stdlib" }
 stest = { path = "../commons/stest" }
 starcoin-account-api = { path = "../account/api" }
@@ -73,20 +48,6 @@
 ] }
 starcoin-resource-viewer = { path = "../vm/resource-viewer" }
 starcoin-transaction-builder = { path = "../vm/transaction-builder" }
-=======
-proptest = "1.0.0"
-proptest-derive = {version = "0.3.0"}
-starcoin-account-api = {path = "../account/api"}
-starcoin-chain-mock = {path = "./mock"}
-starcoin-genesis = {path = "../genesis"}
-starcoin-resource-viewer = {path = "../vm/resource-viewer"}
-starcoin-transaction-builder = {path = "../vm/transaction-builder"}
-starcoin-types = {path = "../types", package = "starcoin-types", features = ["fuzzing"]}
-stdlib = {path = "../vm/stdlib"}
-stest = {path = "../commons/stest"}
-test-helper = {path = "../test-helper"}
-tokio = {version = "^1", features = ["full"]}
->>>>>>> 89662621
 
 [features]
 default = []
