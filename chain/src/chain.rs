// Copyright (c) The Starcoin Core Contributors
// SPDX-License-Identifier: Apache-2.0

use crate::chain_service::BlockChainCollection;
use actix::prelude::*;
use anyhow::{ensure, format_err, Error, Result};
use config::NodeConfig;
use crypto::HashValue;
use executor::block_executor::BlockExecutor;
use executor::executor::mock_create_account_txn;
use logger::prelude::*;
use network::get_unix_ts;
use once_cell::sync::Lazy;
use starcoin_accumulator::node::ACCUMULATOR_PLACEHOLDER_HASH;
use starcoin_accumulator::{Accumulator, MerkleAccumulator};
use starcoin_state_api::{ChainState, ChainStateReader};
use starcoin_statedb::ChainStateDB;
use starcoin_txpool_api::TxPoolAsyncService;
use std::convert::TryInto;
use std::marker::PhantomData;
use std::sync::Arc;
use std::time::{SystemTime, UNIX_EPOCH};
use storage::Store;
use traits::Consensus;
use traits::{ChainReader, ChainWriter};
use types::{
    account_address::AccountAddress,
    block::{Block, BlockHeader, BlockInfo, BlockNumber, BlockTemplate, BLOCK_INFO_DEFAULT_ID},
    block_metadata::BlockMetadata,
    startup_info::ChainInfo,
    transaction::{SignedUserTransaction, Transaction, TransactionInfo},
    U512,
};

pub static DEFAULT_BLOCK_INFO: Lazy<BlockInfo> = Lazy::new(|| {
    BlockInfo::new(
        *BLOCK_INFO_DEFAULT_ID,
        *ACCUMULATOR_PLACEHOLDER_HASH,
        vec![],
        0,
        0,
        U512::zero(),
    )
});

pub struct BlockChain<C, S, P>
where
    C: Consensus,
    S: Store + 'static,
    P: TxPoolAsyncService + 'static,
{
    pub config: Arc<NodeConfig>,
    accumulator: MerkleAccumulator,
    head: Block,
    chain_state: ChainStateDB,
    phantom_c: PhantomData<C>,
    pub storage: Arc<S>,
    pub txpool: P,
    chain_info: ChainInfo,
    pub block_chain_collection: Arc<BlockChainCollection<C, S, P>>,
}

impl<C, S, P> BlockChain<C, S, P>
where
    C: Consensus,
    S: Store,
    P: TxPoolAsyncService,
{
    pub fn new(
        config: Arc<NodeConfig>,
        chain_info: ChainInfo,
        storage: Arc<S>,
        txpool: P,
        block_chain_collection: Arc<BlockChainCollection<C, S, P>>,
    ) -> Result<Self> {
        let head_block_hash = chain_info.get_head();
        let head = storage
            .get_block_by_hash(head_block_hash)?
            .ok_or(format_err!(
                "Can not find block by hash {}",
                head_block_hash
            ))?;
        // let block_info = match storage.clone().get_block_info(head_block_hash) {
        //     Ok(Some(block_info_1)) => block_info_1,
        //     Err(e) => {
        //         warn!("err : {:?}", e);
        //         DEFAULT_BLOCK_INFO.clone()
        //     }
        //     _ => DEFAULT_BLOCK_INFO.clone(),
        // };

        let state_root = head.header().state_root();
        let chain = Self {
            config: config.clone(),
            accumulator: MerkleAccumulator::new(
                chain_info.branch_id(),
                *ACCUMULATOR_PLACEHOLDER_HASH,
                vec![],
                0,
                0,
                storage.clone(),
            )
            .unwrap(),
            head,
            chain_state: ChainStateDB::new(storage.clone(), Some(state_root)),
            phantom_c: PhantomData,
            storage,
            txpool,
            chain_info,
            block_chain_collection,
        };
        Ok(chain)
    }

    pub fn save_block(&self, block: &Block) {
        if let Err(e) = self
            .storage
            .commit_branch_block(self.get_chain_info().branch_id(), block.clone())
        {
            warn!("err : {:?}", e);
        }
        debug!("commit block : {:?}", block.header().id());
    }

    fn get_block_info(&self, block_id: HashValue) -> BlockInfo {
        let block_info = match self.storage.get_block_info(block_id) {
            Ok(Some(block_info_1)) => block_info_1,
            Err(e) => {
                warn!("err : {:?}", e);
                DEFAULT_BLOCK_INFO.clone()
            }
            _ => DEFAULT_BLOCK_INFO.clone(),
        };
        block_info
    }
    pub fn save_block_info(&self, block_info: BlockInfo) {
        if let Err(e) = self.storage.save_block_info(block_info) {
            warn!("err : {:?}", e);
        }
    }

    fn gen_tx_for_test(&self) {
        let tx = mock_create_account_txn();
        let txpool = self.txpool.clone();
        Arbiter::spawn(async move {
            debug!("gen_tx_for_test call txpool.");
            txpool.add(tx.try_into().unwrap()).await.unwrap();
        });
    }

    pub fn latest_blocks(&self, size: u64) {
        let mut count = 0;
        let mut last = self.head.header().clone();
        loop {
            info!(
                "block chain :: number : {} , block_id : {:?}",
                last.number(),
                last.id()
            );
            if last.number() == 0 || count >= size {
                break;
            }
            last = self
                .get_header(last.parent_hash())
                .unwrap()
                .unwrap()
                .clone();
            count = count + 1;
        }
    }

    pub fn create_block_template_inner(
        &self,
        author: AccountAddress,
        auth_key_prefix: Option<Vec<u8>>,
        previous_header: BlockHeader,
        user_txns: Vec<SignedUserTransaction>,
    ) -> Result<BlockTemplate> {
        //TODO calculate gas limit etc.
        let mut txns = user_txns
            .iter()
            .cloned()
            .map(|user_txn| Transaction::UserTransaction(user_txn))
            .collect::<Vec<Transaction>>();

        let timestamp = SystemTime::now()
            .duration_since(UNIX_EPOCH)
            .unwrap()
            .as_secs();
        txns.push(Transaction::BlockMetadata(BlockMetadata::new(
            previous_header.id(),
            timestamp,
            author,
            auth_key_prefix.clone(),
        )));
        let chain_state =
            ChainStateDB::new(self.storage.clone(), Some(previous_header.state_root()));
        // let block_info = self.get_block_info(previous_header.id());
        let accumulator = MerkleAccumulator::new(
            self.chain_info.branch_id(),
            *ACCUMULATOR_PLACEHOLDER_HASH,
            vec![],
            0,
            0,
            self.storage.clone(),
        )?;

        let (accumulator_root, state_root) =
            BlockExecutor::block_execute(&chain_state, &accumulator, txns, true)?;

        Ok(BlockTemplate::new(
            previous_header.id(),
            timestamp,
            previous_header.number() + 1,
            author,
            auth_key_prefix,
            accumulator_root,
            state_root,
            0,
            0,
            user_txns.into(),
        ))
    }

    pub fn fork(&self, block_header: &BlockHeader) -> Option<ChainInfo> {
        if self.exist_block(block_header.parent_hash()) {
            Some(if self.head.header().id() == block_header.parent_hash() {
                self.get_chain_info()
            } else {
                ChainInfo::new(
                    Some(self.get_chain_info().branch_id()),
                    block_header.parent_hash(),
                    block_header,
                )
            })
        } else {
            None
        }
    }

    pub fn get_branch_id(&self, number: BlockNumber) -> Option<HashValue> {
        self.block_chain_collection
            .get_branch_id(&self.chain_info.branch_id(), number)
    }

    pub fn update_head(&mut self, latest_block: BlockHeader) {
        self.chain_info.update_head(latest_block)
    }
}

impl<C, S, P> ChainReader for BlockChain<C, S, P>
where
    C: Consensus,
    S: Store,
    P: TxPoolAsyncService,
{
    fn head_block(&self) -> Block {
        self.head.clone()
    }

    fn current_header(&self) -> BlockHeader {
        self.head.header().clone()
    }

    fn get_header(&self, hash: HashValue) -> Result<Option<BlockHeader>> {
        assert!(self.exist_block(hash));
        Ok(Some(
            self.get_block(hash).unwrap().unwrap().header().clone(),
        ))
    }

    fn get_header_by_number(&self, number: u64) -> Result<Option<BlockHeader>> {
        if let Some(branch_id) = self.get_branch_id(number) {
            self.storage.get_header_by_branch_number(branch_id, number)
        } else {
            Ok(None)
        }
    }

    fn get_block_by_number(&self, number: BlockNumber) -> Result<Option<Block>> {
        if let Some(branch_id) = self.get_branch_id(number) {
            self.storage.get_block_by_branch_number(branch_id, number)
        } else {
            warn!("branch id not found.");
            Ok(None)
        }
    }

    fn get_blocks_by_number(&self, number: BlockNumber, count: u64) -> Result<Vec<Block>, Error> {
        let mut block_vec = vec![];
        ensure!(
            (number + 1) >= count,
            "count :{} must litter than number :{} ",
            count,
            number
        );
        if let Some(branch_id) = self.get_branch_id(number) {
            let mut tmp_count = count;
            let mut current_num = number;

            loop {
                match self
                    .storage
                    .get_block_by_branch_number(branch_id, current_num)
                {
                    Ok(block) => {
                        if block.is_some() {
                            block_vec.push(block.unwrap());
                        }
                    }
                    Err(_e) => {
                        error!(
                            "get block by branch {:?} number{:?} err.",
                            branch_id, current_num
                        );
                    }
                }
                if current_num == 0 || tmp_count == 1 {
                    break;
                }
                current_num = current_num - 1;
                tmp_count = tmp_count - 1;
            }
        } else {
            warn!("branch id not found.");
        }
        Ok(block_vec)
    }

    fn get_block(&self, hash: HashValue) -> Result<Option<Block>> {
        let block = self.storage.get_block_by_hash(hash);
        match block {
            Ok(tmp) => match tmp {
                Some(b) => {
                    if let Ok(Some(block_header)) = self.get_header_by_number(b.header().number()) {
                        if block_header.id() == b.header().id() {
                            return Ok(Some(b));
                        } else {
                            warn!("block is miss match {:?} : {:?}", hash, block_header.id());
                        }
                    }
                }
                None => {
                    warn!("Get block from storage return none.");
                }
            },
            Err(e) => {
                warn!("err:{:?}", e);
            }
        }

        return Ok(None);
    }

    fn get_block_transactions(&self, block_id: HashValue) -> Result<Vec<TransactionInfo>, Error> {
        let mut txn_vec = vec![];
        match self.storage.get_block_transactions(block_id) {
            Ok(vec_hash) => {
                for hash in vec_hash {
                    match self.get_transaction_info(hash) {
                        Ok(Some(transaction_info)) => txn_vec.push(transaction_info),
                        _ => error!("get transaction info error: {:?}", hash),
                    }
                }
            }
            _ => {}
        }
        Ok(txn_vec)
    }

    fn get_transaction(&self, txn_hash: HashValue) -> Result<Option<Transaction>, Error> {
        self.storage.get_transaction(txn_hash)
    }

    fn get_transaction_info(&self, hash: HashValue) -> Result<Option<TransactionInfo>, Error> {
        self.storage.get_transaction_info(hash)
    }

    fn create_block_template(
        &self,
        author: AccountAddress,
        auth_key_prefix: Option<Vec<u8>>,
        parent_hash: Option<HashValue>,
        user_txns: Vec<SignedUserTransaction>,
    ) -> Result<BlockTemplate> {
        let block_id = match parent_hash {
            Some(hash) => hash,
            None => self.current_header().id(),
        };
        assert!(self.exist_block(block_id));
        let previous_header = self.get_header(block_id)?.unwrap();
        self.create_block_template_inner(author, auth_key_prefix, previous_header, user_txns)
    }

    fn chain_state_reader(&self) -> &dyn ChainStateReader {
        &self.chain_state
    }

    fn gen_tx(&self) -> Result<()> {
        self.gen_tx_for_test();
        Ok(())
    }

    fn get_chain_info(&self) -> ChainInfo {
        self.chain_info.clone()
    }

    fn get_block_info(&self, block_id: Option<HashValue>) -> Result<Option<BlockInfo>> {
        let id = match block_id {
            Some(hash) => hash,
            None => self.current_header().id(),
        };
        assert!(self.exist_block(id));
        self.storage.get_block_info(id)
    }

    fn get_total_difficulty(&self) -> Result<U512> {
        let block_info = self.storage.get_block_info(self.head.header().id())?;
        Ok(block_info.map_or(U512::zero(), |info| info.total_difficulty))
    }

    fn exist_block(&self, block_id: HashValue) -> bool {
        if let Ok(Some(_)) = self.get_block(block_id) {
            true
        } else {
            false
        }
    }
}

impl<C, S, P> ChainWriter for BlockChain<C, S, P>
where
    C: Consensus,
    S: Store,
    P: TxPoolAsyncService,
{
    fn apply(&mut self, block: Block) -> Result<bool> {
        let header = block.header();
        debug!(
            "Apply block {:?} to {:?}",
            block.header(),
            self.head.header()
        );
        //TODO custom verify macro
        assert_eq!(self.head.header().id(), block.header().parent_hash());

        let apply_begin_time = get_unix_ts();
        if let Err(e) = C::verify_header(self.config.clone(), self, header) {
            error!("err: {:?}", e);
            return Ok(false);
        }
        let verify_end_time = get_unix_ts();
        debug!("verify used time: {}", (verify_end_time - apply_begin_time));

        let chain_state = &self.chain_state;
        let mut txns = block
            .transactions()
            .iter()
            .cloned()
            .map(|user_txn| Transaction::UserTransaction(user_txn))
            .collect::<Vec<Transaction>>();
        let block_metadata = header.clone().into_metadata();

        txns.push(Transaction::BlockMetadata(block_metadata));

        let exe_begin_time = get_unix_ts();
<<<<<<< HEAD
        let (accumulator_root, state_root) = BlockExecutor::block_execute(
            &self.config.vm,
            chain_state,
            &self.accumulator,
            txns.clone(),
            false,
        )?;
=======
        let (accumulator_root, state_root) =
            BlockExecutor::block_execute(chain_state, &self.accumulator, txns, false)?;
>>>>>>> e464fd6f
        let exe_end_time = get_unix_ts();
        debug!("exe used time: {}", (exe_end_time - exe_begin_time));
        assert_eq!(
            block.header().state_root(),
            state_root,
            "verify block:{:?} state_root fail.",
            block.header().id()
        );

        let total_difficulty = {
            let pre_total_difficulty = self
                .get_block_info(block.header().parent_hash())
                .total_difficulty;
            pre_total_difficulty + header.difficult().into()
        };

        let block_info = BlockInfo::new(
            header.id().clone(),
            accumulator_root,
            self.accumulator.get_frozen_subtree_roots()?,
            self.accumulator.num_leaves(),
            self.accumulator.num_nodes(),
            total_difficulty,
        );
        let commit_begin_time = get_unix_ts();
        self.commit(block.clone(), block_info)?;
        let commit_end_time = get_unix_ts();
        debug!(
            "commit used time: {}",
            (commit_end_time - commit_begin_time)
        );
        // save block's transaction relationship and save transaction
        self.save(header.id().clone(), txns.clone())?;
        Ok(true)
    }

    fn commit(&mut self, block: Block, block_info: BlockInfo) -> Result<()> {
        let block_id = block.header().id();
        self.save_block(&block);
        self.chain_info.update_head(block.header().clone());
        self.head = block;
        self.accumulator = MerkleAccumulator::new(
            self.chain_info.branch_id(),
            *ACCUMULATOR_PLACEHOLDER_HASH,
            vec![],
            0,
            0,
            self.storage.clone(),
        )
        .unwrap();
        self.save_block_info(block_info);
        self.chain_state =
            ChainStateDB::new(self.storage.clone(), Some(self.head.header().state_root()));
        debug!("save block {:?} succ.", block_id);
        Ok(())
    }

    fn save(&mut self, block_id: HashValue, transactions: Vec<Transaction>) -> Result<()> {
        let txn_id_vec = transactions
            .iter()
            .cloned()
            .map(|user_txn| user_txn.id())
            .collect::<Vec<HashValue>>();
        // save block's transactions
        self.storage
            .save_block_transactions(block_id, txn_id_vec)
            .unwrap();
        // save transactions
        self.storage.save_transaction_batch(transactions).unwrap();
        Ok(())
    }

    fn chain_state(&mut self) -> &dyn ChainState {
        &self.chain_state
    }
}<|MERGE_RESOLUTION|>--- conflicted
+++ resolved
@@ -352,28 +352,12 @@
         return Ok(None);
     }
 
-    fn get_block_transactions(&self, block_id: HashValue) -> Result<Vec<TransactionInfo>, Error> {
-        let mut txn_vec = vec![];
-        match self.storage.get_block_transactions(block_id) {
-            Ok(vec_hash) => {
-                for hash in vec_hash {
-                    match self.get_transaction_info(hash) {
-                        Ok(Some(transaction_info)) => txn_vec.push(transaction_info),
-                        _ => error!("get transaction info error: {:?}", hash),
-                    }
-                }
-            }
-            _ => {}
-        }
-        Ok(txn_vec)
-    }
-
-    fn get_transaction(&self, txn_hash: HashValue) -> Result<Option<Transaction>, Error> {
-        self.storage.get_transaction(txn_hash)
-    }
-
-    fn get_transaction_info(&self, hash: HashValue) -> Result<Option<TransactionInfo>, Error> {
-        self.storage.get_transaction_info(hash)
+    fn get_transaction(&self, _hash: HashValue) -> Result<Option<Transaction>, Error> {
+        unimplemented!()
+    }
+
+    fn get_transaction_info(&self, _hash: HashValue) -> Result<Option<TransactionInfo>, Error> {
+        unimplemented!()
     }
 
     fn create_block_template(
@@ -464,18 +448,8 @@
         txns.push(Transaction::BlockMetadata(block_metadata));
 
         let exe_begin_time = get_unix_ts();
-<<<<<<< HEAD
-        let (accumulator_root, state_root) = BlockExecutor::block_execute(
-            &self.config.vm,
-            chain_state,
-            &self.accumulator,
-            txns.clone(),
-            false,
-        )?;
-=======
         let (accumulator_root, state_root) =
             BlockExecutor::block_execute(chain_state, &self.accumulator, txns, false)?;
->>>>>>> e464fd6f
         let exe_end_time = get_unix_ts();
         debug!("exe used time: {}", (exe_end_time - exe_begin_time));
         assert_eq!(
@@ -493,7 +467,7 @@
         };
 
         let block_info = BlockInfo::new(
-            header.id().clone(),
+            header.id(),
             accumulator_root,
             self.accumulator.get_frozen_subtree_roots()?,
             self.accumulator.num_leaves(),
@@ -501,14 +475,12 @@
             total_difficulty,
         );
         let commit_begin_time = get_unix_ts();
-        self.commit(block.clone(), block_info)?;
+        self.commit(block, block_info)?;
         let commit_end_time = get_unix_ts();
         debug!(
             "commit used time: {}",
             (commit_end_time - commit_begin_time)
         );
-        // save block's transaction relationship and save transaction
-        self.save(header.id().clone(), txns.clone())?;
         Ok(true)
     }
 
@@ -533,21 +505,6 @@
         Ok(())
     }
 
-    fn save(&mut self, block_id: HashValue, transactions: Vec<Transaction>) -> Result<()> {
-        let txn_id_vec = transactions
-            .iter()
-            .cloned()
-            .map(|user_txn| user_txn.id())
-            .collect::<Vec<HashValue>>();
-        // save block's transactions
-        self.storage
-            .save_block_transactions(block_id, txn_id_vec)
-            .unwrap();
-        // save transactions
-        self.storage.save_transaction_batch(transactions).unwrap();
-        Ok(())
-    }
-
     fn chain_state(&mut self) -> &dyn ChainState {
         &self.chain_state
     }
