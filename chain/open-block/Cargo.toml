--- conflicted
+++ resolved
@@ -8,7 +8,6 @@
 
 [dependencies]
 anyhow = "1.0.41"
-<<<<<<< HEAD
 starcoin-types = { path = "../../types" }
 starcoin-executor = { path = "../../executor", package = "starcoin-executor" }
 crypto = { package = "starcoin-crypto", git = "https://github.com/starcoinorg/starcoin-crypto", rev = "d871dfb4216f034ee334a575926c101574d9d6dc" }
@@ -16,27 +15,12 @@
 starcoin-state-api = { path = "../../state/api" }
 starcoin-chain-api = { path = "../api" }
 starcoin-accumulator = { path = "../../commons/accumulator", package = "starcoin-accumulator" }
-=======
->>>>>>> 89662621
 async-trait = "0.1"
-bcs-ext = {package = "bcs-ext", path = "../../commons/bcs_ext"}
-crypto = {package = "starcoin-crypto", git = "https://github.com/starcoinorg/starcoin-crypto", rev = "d871dfb4216f034ee334a575926c101574d9d6dc"}
 futures = "0.3.12"
-logger = {path = "../../commons/logger", package = "starcoin-logger"}
 parking_lot = "0.12"
-<<<<<<< HEAD
 storage = { package = "starcoin-storage", path = "../../storage" }
 logger = { path = "../../commons/logger", package = "starcoin-logger" }
 starcoin-statedb = { path = "../../state/statedb" }
-=======
-starcoin-accumulator = {path = "../../commons/accumulator", package = "starcoin-accumulator"}
-starcoin-chain-api = {path = "../api"}
-starcoin-executor = {path = "../../executor", package = "starcoin-executor"}
-starcoin-state-api = {path = "../../state/api"}
-starcoin-statedb = {path = "../../state/statedb"}
-starcoin-types = {path = "../../types"}
-storage = {package = "starcoin-storage", path = "../../storage"}
->>>>>>> 89662621
 
 [dev-dependencies]
 starcoin-genesis = { path = "../../genesis" }
