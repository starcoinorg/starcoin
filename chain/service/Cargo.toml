--- conflicted
+++ resolved
@@ -9,29 +9,21 @@
 [dependencies]
 anyhow = "1.0.41"
 async-trait = "0.1"
-<<<<<<< HEAD
 serde = { version = "1.0.130", default-features = false }
 starcoin-types = { path = "../../types" }
 starcoin-crypto = { git = "https://github.com/starcoinorg/starcoin-crypto", rev = "d871dfb4216f034ee334a575926c101574d9d6dc" }
 rand = "0.8.5"
 rand_core = { version = "0.6.3", default-features = false }
-=======
->>>>>>> 89662621
 futures = "0.3.12"
-rand = "0.8.5"
-rand_core = {version = "0.6.3", default-features = false}
-serde = {version = "1.0.130", default-features = false}
-starcoin-chain = {path = "../"}
-starcoin-chain-api = {path = "../api"}
-starcoin-config = {path = "../../config"}
-starcoin-crypto = {git = "https://github.com/starcoinorg/starcoin-crypto", rev = "d871dfb4216f034ee334a575926c101574d9d6dc"}
-starcoin-logger = {path = "../../commons/logger"}
-starcoin-service-registry = {path = "../../commons/service-registry"}
-starcoin-state-api = {path = "../../state/api"}
-starcoin-storage = {path = "../../storage"}
-starcoin-types = {path = "../../types"}
-starcoin-vm-runtime = {path = "../../vm/vm-runtime"}
-starcoin-vm-types = {path = "../../vm/types"}
+starcoin-chain = { path = "../" }
+starcoin-chain-api = { path = "../api" }
+starcoin-config = { path = "../../config" }
+starcoin-logger = { path = "../../commons/logger" }
+starcoin-service-registry = { path = "../../commons/service-registry" }
+starcoin-state-api = { path = "../../state/api" }
+starcoin-storage = { path = "../../storage" }
+starcoin-vm-runtime = { path = "../../vm/vm-runtime" }
+starcoin-vm-types = { path = "../../vm/types" }
 thiserror = "1.0"
 tokio = "1"
 
