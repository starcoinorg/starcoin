[package]
authors = ["Starcoin Core Dev <dev@starcoin.org>"]
edition = "2021"
license = "Apache-2.0"
name = "starcoin-chain-api"
publish = false
version = "1.12.5"

[dependencies]
anyhow = "1.0.41"
async-trait = "0.1"
<<<<<<< HEAD
serde = { version = "1.0.130", default-features = false }
starcoin-types = { path = "../../types" }
starcoin-crypto = { git = "https://github.com/starcoinorg/starcoin-crypto", rev = "d871dfb4216f034ee334a575926c101574d9d6dc" }
rand = "0.8.5"
rand_core = { version = "0.6.3", default-features = false }
futures = "0.3.12"
starcoin-service-registry = { path = "../../commons/service-registry" }
starcoin-vm-types = { path = "../../vm/types" }
starcoin-state-api = { path = "../../state/api" }
network-api = { package = "network-api", path = "../../network/api" }
starcoin-accumulator = { path = "../../commons/accumulator" }
starcoin-statedb = { path = "../../state/statedb" }
=======
futures = "0.3.12"
network-api = {package = "network-api", path = "../../network/api"}
rand = "0.8.5"
rand_core = {version = "0.6.3", default-features = false}
serde = {version = "1.0.130", default-features = false}
starcoin-accumulator = {path = "../../commons/accumulator"}
starcoin-crypto = {git = "https://github.com/starcoinorg/starcoin-crypto", rev = "d871dfb4216f034ee334a575926c101574d9d6dc"}
starcoin-service-registry = {path = "../../commons/service-registry"}
starcoin-state-api = {path = "../../state/api"}
starcoin-statedb = {path = "../../state/statedb"}
starcoin-time-service = {path = "../../commons/time-service"}
starcoin-types = {path = "../../types"}
starcoin-vm-types = {path = "../../vm/types"}
thiserror = "1.0"
>>>>>>> 89662621
[dev-dependencies]

[features]
mock = []<|MERGE_RESOLUTION|>--- conflicted
+++ resolved
@@ -9,7 +9,6 @@
 [dependencies]
 anyhow = "1.0.41"
 async-trait = "0.1"
-<<<<<<< HEAD
 serde = { version = "1.0.130", default-features = false }
 starcoin-types = { path = "../../types" }
 starcoin-crypto = { git = "https://github.com/starcoinorg/starcoin-crypto", rev = "d871dfb4216f034ee334a575926c101574d9d6dc" }
@@ -22,22 +21,8 @@
 network-api = { package = "network-api", path = "../../network/api" }
 starcoin-accumulator = { path = "../../commons/accumulator" }
 starcoin-statedb = { path = "../../state/statedb" }
-=======
-futures = "0.3.12"
-network-api = {package = "network-api", path = "../../network/api"}
-rand = "0.8.5"
-rand_core = {version = "0.6.3", default-features = false}
-serde = {version = "1.0.130", default-features = false}
-starcoin-accumulator = {path = "../../commons/accumulator"}
-starcoin-crypto = {git = "https://github.com/starcoinorg/starcoin-crypto", rev = "d871dfb4216f034ee334a575926c101574d9d6dc"}
-starcoin-service-registry = {path = "../../commons/service-registry"}
-starcoin-state-api = {path = "../../state/api"}
-starcoin-statedb = {path = "../../state/statedb"}
 starcoin-time-service = {path = "../../commons/time-service"}
-starcoin-types = {path = "../../types"}
-starcoin-vm-types = {path = "../../vm/types"}
 thiserror = "1.0"
->>>>>>> 89662621
 [dev-dependencies]
 
 [features]
