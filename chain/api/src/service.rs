// Copyright (c) The Starcoin Core Contributors
// SPDX-License-Identifier: Apache-2

use crate::message::{ChainRequest, ChainResponse};
use crate::{ChainType, TransactionInfoWithProof};
use anyhow::{bail, Result};
use starcoin_crypto::HashValue;
use starcoin_dag::consensusdb::consenses_state::DagStateView;
use starcoin_dag::types::ghostdata::GhostdagData;
use starcoin_service_registry::{ActorService, ServiceHandler, ServiceRef};
use starcoin_types::contract_event::{ContractEvent, ContractEventInfo};
use starcoin_types::filter::Filter;
use starcoin_types::startup_info::ChainStatus;
use starcoin_types::transaction::{RichTransactionInfo, Transaction};
use starcoin_types::{
    block::{Block, BlockHeader, BlockInfo, BlockNumber},
    startup_info::StartupInfo,
};
use starcoin_vm_types::access_path::AccessPath;

/// Readable block chain service trait
pub trait ReadableChainService {
    fn get_header_by_hash(&self, hash: HashValue) -> Result<Option<BlockHeader>>;
    fn get_block_by_hash(&self, hash: HashValue) -> Result<Option<Block>>;
    fn get_blocks(&self, ids: Vec<HashValue>) -> Result<Vec<Option<Block>>>;
    fn get_headers(&self, ids: Vec<HashValue>) -> Result<Vec<Option<BlockHeader>>>;
    fn get_block_info_by_hash(&self, hash: HashValue) -> Result<Option<BlockInfo>>;
    fn get_transaction(&self, hash: HashValue) -> Result<Option<Transaction>>;
    fn get_transaction_info(&self, txn_hash: HashValue) -> Result<Option<RichTransactionInfo>>;
    fn get_block_txn_infos(&self, block_id: HashValue) -> Result<Vec<RichTransactionInfo>>;
    fn get_txn_info_by_block_and_index(
        &self,
        block_id: HashValue,
        idx: u64,
    ) -> Result<Option<RichTransactionInfo>>;
    fn get_events_by_txn_info_hash(
        &self,
        txn_info_id: HashValue,
    ) -> Result<Option<Vec<ContractEvent>>>;
    /// for main
    fn main_head_header(&self) -> BlockHeader;
    fn main_head_block(&self) -> Block;
    fn main_block_by_number(&self, number: BlockNumber) -> Result<Option<Block>>;
    fn main_block_header_by_number(&self, number: BlockNumber) -> Result<Option<BlockHeader>>;
    fn main_block_info_by_number(&self, number: BlockNumber) -> Result<Option<BlockInfo>>;
    fn main_startup_info(&self) -> StartupInfo;
    fn main_blocks_by_number(
        &self,
        number: Option<BlockNumber>,
        reverse: bool,
        count: u64,
    ) -> Result<Vec<Block>>;
    fn get_main_events(&self, filter: Filter) -> Result<Vec<ContractEventInfo>>;
    fn get_block_ids(
        &self,
        start_number: BlockNumber,
        reverse: bool,
        max_size: u64,
    ) -> Result<Vec<HashValue>>;

    fn get_transaction_infos(
        &self,
        start_index: u64,
        reverse: bool,
        max_size: u64,
    ) -> Result<Vec<RichTransactionInfo>>;

    fn get_transaction_proof(
        &self,
        block_id: HashValue,
        transaction_global_index: u64,
        event_index: Option<u64>,
        access_path: Option<AccessPath>,
    ) -> Result<Option<TransactionInfoWithProof>>;

    fn get_block_infos(&self, ids: Vec<HashValue>) -> Result<Vec<Option<BlockInfo>>>;
    fn get_dag_block_children(&self, ids: Vec<HashValue>) -> Result<Vec<HashValue>>;
    fn get_dag_state(&self) -> Result<DagStateView>;
<<<<<<< HEAD
    fn check_chain_type(&self) -> Result<ChainType>;
=======
    fn check_dag_type(&self, header: &BlockHeader) -> Result<DagHeaderType>;
    fn dag_fork_height(&self) -> Result<Option<BlockNumber>>;
    fn get_ghostdagdata(&self, id: HashValue) -> Result<Option<GhostdagData>>;
>>>>>>> 8f65a0b1
}

/// Writeable block chain service trait
pub trait WriteableChainService: Send + Sync {
    fn try_connect(&mut self, block: Block) -> Result<()>;
}

#[async_trait::async_trait]
pub trait ChainAsyncService:
    Clone + std::marker::Unpin + std::marker::Sync + std::marker::Send
{
    async fn get_header_by_hash(&self, hash: &HashValue) -> Result<Option<BlockHeader>>;
    async fn get_block_by_hash(&self, hash: HashValue) -> Result<Option<Block>>;
    async fn get_blocks(&self, hashes: Vec<HashValue>) -> Result<Vec<Option<Block>>>;
    async fn get_headers(&self, hashes: Vec<HashValue>) -> Result<Vec<Option<BlockHeader>>>;
    async fn get_block_info_by_hash(&self, hash: &HashValue) -> Result<Option<BlockInfo>>;
    async fn get_block_info_by_number(&self, number: u64) -> Result<Option<BlockInfo>>;
    async fn get_transaction(&self, txn_hash: HashValue) -> Result<Option<Transaction>>;
    async fn get_transaction_info(
        &self,
        txn_hash: HashValue,
    ) -> Result<Option<RichTransactionInfo>>;
    async fn get_transaction_block(&self, txn_hash: HashValue) -> Result<Option<Block>>;
    async fn get_block_txn_infos(&self, block_hash: HashValue) -> Result<Vec<RichTransactionInfo>>;
    async fn get_txn_info_by_block_and_index(
        &self,
        block_hash: HashValue,
        idx: u64,
    ) -> Result<Option<RichTransactionInfo>>;
    async fn get_events_by_txn_hash(&self, txn_hash: HashValue) -> Result<Vec<ContractEventInfo>>;
    /// for main
    async fn main_head_header(&self) -> Result<BlockHeader>;
    async fn main_head_block(&self) -> Result<Block>;
    async fn main_block_by_number(&self, number: BlockNumber) -> Result<Option<Block>>;
    async fn main_blocks_by_number(
        &self,
        number: Option<BlockNumber>,
        reverse: bool,
        count: u64,
    ) -> Result<Vec<Block>>;
    async fn main_block_header_by_number(&self, number: BlockNumber)
        -> Result<Option<BlockHeader>>;
    async fn main_startup_info(&self) -> Result<StartupInfo>;
    async fn main_status(&self) -> Result<ChainStatus>;
    async fn main_events(&self, filter: Filter) -> Result<Vec<ContractEventInfo>>;
    async fn get_block_ids(
        &self,
        start_number: BlockNumber,
        reverse: bool,
        max_size: u64,
    ) -> Result<Vec<HashValue>>;
    async fn get_transaction_infos(
        &self,
        start_index: u64,
        reverse: bool,
        max_size: u64,
    ) -> Result<Vec<RichTransactionInfo>>;

    async fn get_transaction_proof(
        &self,
        block_id: HashValue,
        transaction_global_index: u64,
        event_index: Option<u64>,
        access_path: Option<AccessPath>,
    ) -> Result<Option<TransactionInfoWithProof>>;

    async fn get_block_infos(&self, hashes: Vec<HashValue>) -> Result<Vec<Option<BlockInfo>>>;
    async fn get_dag_block_children(&self, hashes: Vec<HashValue>) -> Result<Vec<HashValue>>;
    async fn get_dag_state(&self) -> Result<DagStateView>;
<<<<<<< HEAD
    async fn check_chain_type(&self) -> Result<ChainType>;
=======
    async fn check_dag_type(&self, id: HashValue) -> Result<DagHeaderType>;
    async fn dag_fork_height(&self) -> Result<Option<BlockNumber>>;
    async fn get_ghostdagdata(&self, id: HashValue) -> Result<Option<GhostdagData>>;
>>>>>>> 8f65a0b1
}

#[async_trait::async_trait]
impl<S> ChainAsyncService for ServiceRef<S>
where
    S: ActorService + ServiceHandler<S, ChainRequest>,
{
    async fn get_header_by_hash(&self, hash: &HashValue) -> Result<Option<BlockHeader>> {
        if let ChainResponse::BlockHeaderOption(header) =
            self.send(ChainRequest::GetHeaderByHash(*hash)).await??
        {
            if let Some(h) = *header {
                return Ok(Some(h));
            }
        }
        Ok(None)
    }

    async fn get_block_by_hash(&self, hash: HashValue) -> Result<Option<Block>> {
        if let ChainResponse::BlockOption(block) =
            self.send(ChainRequest::GetBlockByHash(hash)).await??
        {
            match block {
                Some(b) => Ok(Some(*b)),
                None => Ok(None),
            }
        } else {
            bail!("get block by hash error.")
        }
    }

    async fn get_blocks(&self, hashes: Vec<HashValue>) -> Result<Vec<Option<Block>>> {
        if let ChainResponse::BlockOptionVec(blocks) =
            self.send(ChainRequest::GetBlocks(hashes)).await??
        {
            Ok(blocks)
        } else {
            bail!("get_blocks response type error.")
        }
    }

    async fn get_headers(&self, ids: Vec<HashValue>) -> Result<Vec<Option<BlockHeader>>> {
        if let ChainResponse::BlockHeaderVec(headers) =
            self.send(ChainRequest::GetHeaders(ids)).await??
        {
            Ok(headers)
        } else {
            bail!("get_headers response type error.")
        }
    }

    async fn get_block_info_by_hash(&self, hash: &HashValue) -> Result<Option<BlockInfo>> {
        if let ChainResponse::BlockInfoOption(block_info) =
            self.send(ChainRequest::GetBlockInfoByHash(*hash)).await??
        {
            return Ok(*block_info);
        }
        Ok(None)
    }

    async fn get_block_info_by_number(&self, number: u64) -> Result<Option<BlockInfo>> {
        if let ChainResponse::BlockInfoOption(block_info) = self
            .send(ChainRequest::GetBlockInfoByNumber(number))
            .await??
        {
            return Ok(*block_info);
        }
        Ok(None)
    }

    async fn get_transaction(&self, txn_hash: HashValue) -> Result<Option<Transaction>> {
        let response = self.send(ChainRequest::GetTransaction(txn_hash)).await??;
        if let ChainResponse::TransactionOption(txn) = response {
            Ok(txn.map(|b| *b))
        } else {
            bail!("get transaction error.")
        }
    }

    async fn get_transaction_info(
        &self,
        txn_hash: HashValue,
    ) -> Result<Option<RichTransactionInfo>> {
        let response = self
            .send(ChainRequest::GetTransactionInfo(txn_hash))
            .await??;
        if let ChainResponse::TransactionInfo(txn_info) = response {
            Ok(txn_info)
        } else {
            bail!("get transaction_info error:{:?}", txn_hash)
        }
    }

    async fn get_transaction_block(&self, txn_hash: HashValue) -> Result<Option<Block>> {
        let response = self
            .send(ChainRequest::GetTransactionBlock(txn_hash))
            .await??;
        if let ChainResponse::BlockOption(b) = response {
            Ok(b.map(|d| *d))
        } else {
            bail!("get transaction_block error:{:?}", txn_hash)
        }
    }

    async fn get_block_txn_infos(&self, block_hash: HashValue) -> Result<Vec<RichTransactionInfo>> {
        let response = self
            .send(ChainRequest::GetBlockTransactionInfos(block_hash))
            .await??;
        if let ChainResponse::TransactionInfos(txn_infos) = response {
            Ok(txn_infos)
        } else {
            bail!("get block's transaction_info error.")
        }
    }

    async fn get_txn_info_by_block_and_index(
        &self,
        block_id: HashValue,
        idx: u64,
    ) -> Result<Option<RichTransactionInfo>> {
        let response = self
            .send(ChainRequest::GetTransactionInfoByBlockAndIndex {
                block_hash: block_id,
                txn_idx: idx,
            })
            .await??;
        if let ChainResponse::TransactionInfo(info) = response {
            Ok(info)
        } else {
            bail!("get txn info by block and idx error.")
        }
    }
    async fn get_events_by_txn_hash(&self, txn_hash: HashValue) -> Result<Vec<ContractEventInfo>> {
        let response = self
            .send(ChainRequest::GetEventsByTxnHash { txn_hash })
            .await??;
        if let ChainResponse::Events(events) = response {
            Ok(events)
        } else {
            bail!("get txn info by block and idx error.")
        }
    }

    async fn main_head_header(&self) -> Result<BlockHeader> {
        if let ChainResponse::BlockHeader(header) =
            self.send(ChainRequest::CurrentHeader()).await??
        {
            Ok(*header)
        } else {
            bail!("Get main head header response error.")
        }
    }

    async fn main_head_block(&self) -> Result<Block> {
        if let ChainResponse::Block(block) = self.send(ChainRequest::HeadBlock()).await?? {
            Ok(*block)
        } else {
            bail!("Get main head block response error.")
        }
    }

    async fn main_block_by_number(&self, number: BlockNumber) -> Result<Option<Block>> {
        if let ChainResponse::BlockOption(block) =
            self.send(ChainRequest::GetBlockByNumber(number)).await??
        {
            Ok(block.map(|b| *b))
        } else {
            bail!("Get chain block by number response error.")
        }
    }

    async fn main_blocks_by_number(
        &self,
        number: Option<BlockNumber>,
        reverse: bool,
        count: u64,
    ) -> Result<Vec<Block>> {
        if let ChainResponse::BlockVec(blocks) = self
            .send(ChainRequest::GetBlocksByNumber(number, reverse, count))
            .await??
        {
            Ok(blocks)
        } else {
            bail!("Get chain blocks by number response error.")
        }
    }

    async fn main_block_header_by_number(
        &self,
        number: BlockNumber,
    ) -> Result<Option<BlockHeader>> {
        if let ChainResponse::BlockHeaderOption(header) = self
            .send(ChainRequest::GetBlockHeaderByNumber(number))
            .await??
        {
            return Ok(*header);
        }
        bail!("Get chain block header by number response error.")
    }

    async fn main_startup_info(&self) -> Result<StartupInfo> {
        let response = self.send(ChainRequest::GetStartupInfo()).await??;
        if let ChainResponse::StartupInfo(startup_info) = response {
            Ok(*startup_info)
        } else {
            bail!("Get chain info response error.")
        }
    }

    async fn main_status(&self) -> Result<ChainStatus> {
        let response = self.send(ChainRequest::GetHeadChainStatus()).await??;
        if let ChainResponse::ChainStatus(chain_status) = response {
            Ok(*chain_status)
        } else {
            bail!("get head chain info error.")
        }
    }

    async fn main_events(&self, filter: Filter) -> Result<Vec<ContractEventInfo>> {
        let response = self.send(ChainRequest::MainEvents(filter)).await??;
        if let ChainResponse::MainEvents(evts) = response {
            Ok(evts)
        } else {
            bail!("get main events error.")
        }
    }

    async fn get_block_ids(
        &self,
        start_number: BlockNumber,
        reverse: bool,
        max_size: u64,
    ) -> Result<Vec<HashValue>> {
        let response = self
            .send(ChainRequest::GetBlockIds {
                start_number,
                reverse,
                max_size,
            })
            .await??;
        if let ChainResponse::HashVec(ids) = response {
            Ok(ids)
        } else {
            bail!("get_block_ids invalid response")
        }
    }

    async fn get_transaction_infos(
        &self,
        start_index: u64,
        reverse: bool,
        max_size: u64,
    ) -> Result<Vec<RichTransactionInfo>> {
        let response = self
            .send(ChainRequest::GetTransactionInfos {
                start_index,
                reverse,
                max_size,
            })
            .await??;
        if let ChainResponse::TransactionInfos(tx_infos) = response {
            Ok(tx_infos)
        } else {
            bail!("get txn infos error")
        }
    }

    async fn get_transaction_proof(
        &self,
        block_id: HashValue,
        transaction_global_index: u64,
        event_index: Option<u64>,
        access_path: Option<AccessPath>,
    ) -> Result<Option<TransactionInfoWithProof>> {
        let response = self
            .send(ChainRequest::GetTransactionProof {
                block_id,
                transaction_global_index,
                event_index,
                access_path,
            })
            .await??;
        if let ChainResponse::TransactionProof(proof) = response {
            Ok(*proof)
        } else {
            bail!("get transactin proof error")
        }
    }

    async fn get_block_infos(&self, hashes: Vec<HashValue>) -> Result<Vec<Option<BlockInfo>>> {
        let response = self.send(ChainRequest::GetBlockInfos(hashes)).await??;
        if let ChainResponse::BlockInfoVec(block_infos) = response {
            Ok(*block_infos)
        } else {
            bail!("get block_infos error")
        }
    }

    async fn get_dag_block_children(&self, hashes: Vec<HashValue>) -> Result<Vec<HashValue>> {
        let response = self
            .send(ChainRequest::GetDagBlockChildren { block_ids: hashes })
            .await??;
        if let ChainResponse::HashVec(children) = response {
            Ok(children)
        } else {
            bail!("get dag block children error")
        }
    }

    async fn get_dag_state(&self) -> Result<DagStateView> {
        let response = self.send(ChainRequest::GetDagStateView).await??;
        if let ChainResponse::DagStateView(dag_state) = response {
            Ok(*dag_state)
        } else {
            bail!("get dag state error")
        }
    }

    async fn check_chain_type(&self) -> Result<ChainType> {
        let response = self.send(ChainRequest::CheckChainType).await??;
        if let ChainResponse::CheckChainType(dag_type) = response {
            Ok(dag_type)
        } else {
            bail!("check chain type error")
        }
    }

    async fn get_ghostdagdata(&self, block_hash: HashValue) -> Result<Option<GhostdagData>> {
        let response = self
            .send(ChainRequest::GetGhostdagData(block_hash))
            .await??;
        if let ChainResponse::GhostdagDataOption(ghostdag_data) = response {
            Ok(*ghostdag_data)
        } else {
            bail!("failed to get ghostdag data")
        }
    }
}<|MERGE_RESOLUTION|>--- conflicted
+++ resolved
@@ -76,13 +76,8 @@
     fn get_block_infos(&self, ids: Vec<HashValue>) -> Result<Vec<Option<BlockInfo>>>;
     fn get_dag_block_children(&self, ids: Vec<HashValue>) -> Result<Vec<HashValue>>;
     fn get_dag_state(&self) -> Result<DagStateView>;
-<<<<<<< HEAD
     fn check_chain_type(&self) -> Result<ChainType>;
-=======
-    fn check_dag_type(&self, header: &BlockHeader) -> Result<DagHeaderType>;
-    fn dag_fork_height(&self) -> Result<Option<BlockNumber>>;
     fn get_ghostdagdata(&self, id: HashValue) -> Result<Option<GhostdagData>>;
->>>>>>> 8f65a0b1
 }
 
 /// Writeable block chain service trait
@@ -152,13 +147,8 @@
     async fn get_block_infos(&self, hashes: Vec<HashValue>) -> Result<Vec<Option<BlockInfo>>>;
     async fn get_dag_block_children(&self, hashes: Vec<HashValue>) -> Result<Vec<HashValue>>;
     async fn get_dag_state(&self) -> Result<DagStateView>;
-<<<<<<< HEAD
     async fn check_chain_type(&self) -> Result<ChainType>;
-=======
-    async fn check_dag_type(&self, id: HashValue) -> Result<DagHeaderType>;
-    async fn dag_fork_height(&self) -> Result<Option<BlockNumber>>;
     async fn get_ghostdagdata(&self, id: HashValue) -> Result<Option<GhostdagData>>;
->>>>>>> 8f65a0b1
 }
 
 #[async_trait::async_trait]
