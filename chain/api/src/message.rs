--- conflicted
+++ resolved
@@ -66,13 +66,8 @@
         block_ids: Vec<HashValue>,
     },
     GetDagStateView,
-<<<<<<< HEAD
     CheckChainType,
-=======
-    CheckDagType(HashValue),
-    DagForkHeigh,
     GetGhostdagData(HashValue),
->>>>>>> 8f65a0b1
 }
 
 impl ServiceRequest for ChainRequest {
@@ -102,11 +97,6 @@
     TransactionProof(Box<Option<TransactionInfoWithProof>>),
     BlockInfoVec(Box<Vec<Option<BlockInfo>>>),
     DagStateView(Box<DagStateView>),
-<<<<<<< HEAD
     CheckChainType(ChainType),
-=======
-    CheckDagType(DagHeaderType),
-    DagForkHeight(Option<BlockNumber>),
     GhostdagDataOption(Box<Option<GhostdagData>>),
->>>>>>> 8f65a0b1
 }