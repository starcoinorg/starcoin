[package]
authors = ["Starcoin Core Dev <dev@starcoin.org>"]
edition = "2021"
license = "Apache-2.0"
name = "stest"
publish = false
version = "1.12.5"

[dependencies]
<<<<<<< HEAD
stest-macro = { path = "./stest-macro" }
starcoin-logger = { path = "../logger" }
timeout-join-handler = { path = "../timeout-join-handler" }
log = "0.4.16"
actix = "0.13"
actix-rt = "2.6"
futures = "0.3.12"
tokio = { version = "^1", features = ["full"] }
anyhow = "1.0.41"
=======
actix = "0.13"
actix-rt = "2.6"
anyhow = "1.0.41"
futures = "0.3.12"
log = "0.4.16"
starcoin-logger = {path = "../logger"}
stest-macro = {path = "./stest-macro"}
timeout-join-handler = {path = "../timeout-join-handler"}
tokio = {version = "^1", features = ["full"]}
>>>>>>> 89662621
<|MERGE_RESOLUTION|>--- conflicted
+++ resolved
@@ -7,7 +7,6 @@
 version = "1.12.5"
 
 [dependencies]
-<<<<<<< HEAD
 stest-macro = { path = "./stest-macro" }
 starcoin-logger = { path = "../logger" }
 timeout-join-handler = { path = "../timeout-join-handler" }
@@ -16,15 +15,4 @@
 actix-rt = "2.6"
 futures = "0.3.12"
 tokio = { version = "^1", features = ["full"] }
-anyhow = "1.0.41"
-=======
-actix = "0.13"
-actix-rt = "2.6"
-anyhow = "1.0.41"
-futures = "0.3.12"
-log = "0.4.16"
-starcoin-logger = {path = "../logger"}
-stest-macro = {path = "./stest-macro"}
-timeout-join-handler = {path = "../timeout-join-handler"}
-tokio = {version = "^1", features = ["full"]}
->>>>>>> 89662621
+anyhow = "1.0.41"