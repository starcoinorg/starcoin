--- conflicted
+++ resolved
@@ -11,21 +11,12 @@
 arc-swap = "1.5.1"
 chrono = "0.4.19"
 lazy_static = "1.4.0"
-<<<<<<< HEAD
-arc-swap = "1.5.0"
+log = "0.4.16"
 log4rs = { version = "1.0.0", features = ["background_rotation", "gzip"] }
-=======
-log = "0.4.16"
-log4rs = {version = "1.0.0", features = ["background_rotation", "gzip"]}
->>>>>>> 89662621
 once_cell = "1.13.0"
 parking_lot = "0.12.1"
-<<<<<<< HEAD
 schemars = { git = "https://github.com/starcoinorg/schemars", rev = "6972da92f4360e1779168bb3fe0274c521d324e2" }
-=======
-schemars = {git = "https://github.com/starcoinorg/schemars", rev = "6972da92f4360e1779168bb3fe0274c521d324e2"}
 serde = {version = "1.0.130", features = ["derive"]}
 slog = "2.7.0"
 slog-async = "2.7.0"
-slog-term = "2.9.0"
->>>>>>> 89662621
+slog-term = "2.9.0"