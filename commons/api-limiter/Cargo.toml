[package]
authors = ["Starcoin Core Dev <dev@starcoin.org>"]
edition = "2021"
license = "Apache-2.0"
name = "api-limiter"
version = "1.12.5"

# See more keys and their definitions at https://doc.rust-lang.org/cargo/reference/manifest.html

[dependencies]
anyhow = "~1"
<<<<<<< HEAD
governor = { version = "~0.4", features = ["dashmap"] }
dashmap = "~5.2"
=======
dashmap = "~5.3"
governor = {version = "~0.4", features = ["dashmap"]}
>>>>>>> 89662621
<|MERGE_RESOLUTION|>--- conflicted
+++ resolved
@@ -9,10 +9,5 @@
 
 [dependencies]
 anyhow = "~1"
-<<<<<<< HEAD
 governor = { version = "~0.4", features = ["dashmap"] }
-dashmap = "~5.2"
-=======
-dashmap = "~5.3"
-governor = {version = "~0.4", features = ["dashmap"]}
->>>>>>> 89662621
+dashmap = "~5.3"