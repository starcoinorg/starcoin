--- conflicted
+++ resolved
@@ -12,11 +12,5 @@
 hmac = "0.12.1"
 pbkdf2 = "0.11"
 rand = "0.8.5"
-<<<<<<< HEAD
 rand_core = { version = "0.6.3", default-features = false }
-byteorder = "1.4"
-anyhow = "1.0.41"
-=======
-rand_core = {version = "0.6.3", default-features = false}
-sha2 = "0.10.2"
->>>>>>> 89662621
+sha2 = "0.10.2"