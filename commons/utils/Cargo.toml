--- conflicted
+++ resolved
@@ -1,19 +1,11 @@
 [package]
 name = "sp-utils"
 #for unify version with project.
-<<<<<<< HEAD
-version = "1.11.11"
 authors = [
     "Parity Technologies <admin@parity.io>",
     "Starcoin Core Dev <dev@starcoin.org>",
 ]
-=======
-authors = [
-  "Parity Technologies <admin@parity.io>",
-  "Starcoin Core Dev <dev@starcoin.org>",
-]
 description = "I/O for Substrate runtimes"
->>>>>>> 89662621
 edition = "2021"
 homepage = "https://substrate.dev"
 license = "Apache-2.0"
@@ -24,15 +16,10 @@
 futures = "0.3.12"
 futures-core = "0.3.4"
 lazy_static = "1.4.0"
-<<<<<<< HEAD
 prometheus = "0.13.0"
 simple-stopwatch = "0.1.4"
-=======
->>>>>>> 89662621
 once_cell = "1.13.0"
 parking_lot = "0.12.1"
-prometheus = "0.13.0"
-simple-stopwatch = "0.1.4"
 
 [features]
 default = ["metered"]
