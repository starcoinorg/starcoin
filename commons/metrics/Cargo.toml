[package]
authors = ["Starcoin Core Dev <dev@starcoin.org>"]
description = "Starcoin metrics"
edition = "2021"
license = "Apache-2.0"
name = "starcoin-metrics"
publish = false
version = "1.12.5"

[dependencies]
anyhow = "1.0.41"
<<<<<<< HEAD
futures = "0.3.12"
hyper = { version = "0.14.12", features = ["full"] }
starcoin-logger = { path = "../logger" }
prometheus = { version = "0.13.0", default-features = false, features = [
    "push",
] }
serde_json = { version = "1.0", features = ["arbitrary_precision"] }
[target."cfg(any(target_os = \"macos\", target_os=\"linux\"))".dependencies]
psutil = { version = "3.2", default-features = false, features = [
    "cpu",
    "memory",
    "process",
] }
timeout-join-handler = { path = "../timeout-join-handler" }
=======
prometheus = {version = "0.13.1", default-features = false}
serde_json = {version = "1.0", features = ["arbitrary_precision"]}
starcoin-logger = {path = "../logger"}

futures = {version = "0.3.12", optional = true}
hyper = {version = "0.14.12", features = ["full"], optional = true}

[target."cfg(any(target_os = \"macos\", target_os=\"linux\"))".dependencies]
psutil = {version = "3.2", default-features = false, features = [
  "cpu",
  "memory",
  "process",
]}
timeout-join-handler = {path = "../timeout-join-handler"}

[features]
server = ["prometheus/push", "hyper", "futures"]
>>>>>>> 89662621
<|MERGE_RESOLUTION|>--- conflicted
+++ resolved
@@ -9,9 +9,7 @@
 
 [dependencies]
 anyhow = "1.0.41"
-<<<<<<< HEAD
-futures = "0.3.12"
-hyper = { version = "0.14.12", features = ["full"] }
+hyper = { version = "0.14.12", features = ["full"], optional = true }
 starcoin-logger = { path = "../logger" }
 prometheus = { version = "0.13.0", default-features = false, features = [
     "push",
@@ -24,22 +22,6 @@
     "process",
 ] }
 timeout-join-handler = { path = "../timeout-join-handler" }
-=======
-prometheus = {version = "0.13.1", default-features = false}
-serde_json = {version = "1.0", features = ["arbitrary_precision"]}
-starcoin-logger = {path = "../logger"}
-
-futures = {version = "0.3.12", optional = true}
-hyper = {version = "0.14.12", features = ["full"], optional = true}
-
-[target."cfg(any(target_os = \"macos\", target_os=\"linux\"))".dependencies]
-psutil = {version = "3.2", default-features = false, features = [
-  "cpu",
-  "memory",
-  "process",
-]}
-timeout-join-handler = {path = "../timeout-join-handler"}
-
+futures = { version = "0.3.12", optional = true }
 [features]
-server = ["prometheus/push", "hyper", "futures"]
->>>>>>> 89662621
+server = ["prometheus/push", "hyper", "futures"]