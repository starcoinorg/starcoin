--- conflicted
+++ resolved
@@ -7,15 +7,9 @@
 version = "1.12.5"
 
 [dependencies]
-<<<<<<< HEAD
 serde = { version = "1.0.130", features = ["derive"] }
 serde_bytes = { version = "0.11" }
 hex = { version = "0.4" }
-=======
-hex = {version = "0.4"}
-serde = {version = "1.0.130", features = ["derive"]}
-serde_bytes = {version = "0.11"}
->>>>>>> 89662621
 
 [dev-dependencies]
 bcs-ext = {package = "bcs-ext", path = "../bcs_ext"}
