// Copyright (c) The Starcoin Core Contributors
// SPDX-License-Identifier: Apache-2.0

pub mod argon;
pub mod cn;
mod consensus;
#[cfg(test)]
mod consensus_test;
pub mod difficulty;
pub mod dummy;
pub mod keccak;
mod time;

pub use consensus::Consensus;
pub use starcoin_vm_types::time::duration_since_epoch;

use crate::argon::ArgonConsensus;
<<<<<<< HEAD
=======
use crate::cn::CryptoNightConsensus;
use crate::dev::DevConsensus;
>>>>>>> 01dd2157
use crate::dummy::DummyConsensus;
use crate::keccak::KeccakConsensus;
use anyhow::Result;
use byteorder::{LittleEndian, WriteBytesExt};
use once_cell::sync::Lazy;
use rand::Rng;
use starcoin_crypto::HashValue;
use starcoin_traits::ChainReader;
use starcoin_types::block::BlockHeader;
use starcoin_types::U256;
use starcoin_vm_types::genesis_config::ConsensusStrategy;
use starcoin_vm_types::on_chain_config::EpochInfo;

pub fn difficult_1_target() -> U256 {
    U256::max_value()
}

pub fn target_to_difficulty(target: U256) -> U256 {
    difficult_1_target() / target
}

pub fn difficult_to_target(difficulty: U256) -> U256 {
    difficult_1_target() / difficulty
}

pub(crate) fn set_header_nonce(header: &[u8], nonce: u64) -> Vec<u8> {
    //TODO: change function name
    let len = header.len();
    if len < 8 {
        return vec![];
    }
    let mut header = header.to_owned();
    header.truncate(len - 8);
    let _ = header.write_u64::<LittleEndian>(nonce);
    header
}

static DUMMY: Lazy<DummyConsensus> = Lazy::new(DummyConsensus::new);
static ARGON: Lazy<ArgonConsensus> = Lazy::new(ArgonConsensus::new);
static KECCAK: Lazy<KeccakConsensus> = Lazy::new(KeccakConsensus::new);
static CRYPTONIGHT: Lazy<CryptoNightConsensus> = Lazy::new(CryptoNightConsensus::new);

impl Consensus for ConsensusStrategy {
<<<<<<< HEAD
=======
    fn init(&self, reader: &dyn ChainStateReader) -> Result<()> {
        match self {
            ConsensusStrategy::Dummy => DUMMY.init(reader),
            ConsensusStrategy::Dev => DEV.init(reader),
            ConsensusStrategy::Argon => ARGON.init(reader),
            ConsensusStrategy::Keccak => KECCAK.init(reader),
            ConsensusStrategy::CryptoNight => CRYPTONIGHT.init(reader),
        }
    }

>>>>>>> 01dd2157
    fn calculate_next_difficulty(
        &self,
        reader: &dyn ChainReader,
        epoch: &EpochInfo,
    ) -> Result<U256> {
        match self {
            ConsensusStrategy::Dummy => DUMMY.calculate_next_difficulty(reader, epoch),
            ConsensusStrategy::Argon => ARGON.calculate_next_difficulty(reader, epoch),
            ConsensusStrategy::Keccak => KECCAK.calculate_next_difficulty(reader, epoch),
            ConsensusStrategy::CryptoNight => CRYPTONIGHT.calculate_next_difficulty(reader, epoch),
        }
    }

    fn solve_consensus_nonce(&self, mining_hash: HashValue, difficulty: U256) -> u64 {
        match self {
            ConsensusStrategy::Dummy => DUMMY.solve_consensus_nonce(mining_hash, difficulty),
            ConsensusStrategy::Argon => ARGON.solve_consensus_nonce(mining_hash, difficulty),
            ConsensusStrategy::Keccak => KECCAK.solve_consensus_nonce(mining_hash, difficulty),
            ConsensusStrategy::CryptoNight => {
                CRYPTONIGHT.solve_consensus_nonce(mining_hash, difficulty)
            }
        }
    }

    fn verify(
        &self,
        reader: &dyn ChainReader,
        epoch: &EpochInfo,
        header: &BlockHeader,
    ) -> Result<()> {
        match self {
            ConsensusStrategy::Dummy => DUMMY.verify(reader, epoch, header),
            ConsensusStrategy::Argon => ARGON.verify(reader, epoch, header),
            ConsensusStrategy::Keccak => KECCAK.verify(reader, epoch, header),
            ConsensusStrategy::CryptoNight => CRYPTONIGHT.verify(reader, epoch, header),
        }
    }

    fn calculate_pow_hash(&self, mining_hash: HashValue, nonce: u64) -> Result<HashValue> {
        match self {
            ConsensusStrategy::Dummy => DUMMY.calculate_pow_hash(mining_hash, nonce),
            ConsensusStrategy::Argon => ARGON.calculate_pow_hash(mining_hash, nonce),
            ConsensusStrategy::Keccak => KECCAK.calculate_pow_hash(mining_hash, nonce),
            ConsensusStrategy::CryptoNight => CRYPTONIGHT.calculate_pow_hash(mining_hash, nonce),
        }
    }
<<<<<<< HEAD
=======

    fn time(&self) -> &dyn TimeService {
        match self {
            ConsensusStrategy::Dummy => DUMMY.time(),
            ConsensusStrategy::Dev => DEV.time(),
            ConsensusStrategy::Argon => ARGON.time(),
            ConsensusStrategy::Keccak => KECCAK.time(),
            ConsensusStrategy::CryptoNight => CRYPTONIGHT.time(),
        }
    }
>>>>>>> 01dd2157
}

pub fn generate_nonce() -> u64 {
    let mut rng = rand::thread_rng();
    rng.gen::<u64>();
    rng.gen_range(0, u64::max_value())
}<|MERGE_RESOLUTION|>--- conflicted
+++ resolved
@@ -15,11 +15,7 @@
 pub use starcoin_vm_types::time::duration_since_epoch;
 
 use crate::argon::ArgonConsensus;
-<<<<<<< HEAD
-=======
 use crate::cn::CryptoNightConsensus;
-use crate::dev::DevConsensus;
->>>>>>> 01dd2157
 use crate::dummy::DummyConsensus;
 use crate::keccak::KeccakConsensus;
 use anyhow::Result;
@@ -63,19 +59,15 @@
 static CRYPTONIGHT: Lazy<CryptoNightConsensus> = Lazy::new(CryptoNightConsensus::new);
 
 impl Consensus for ConsensusStrategy {
-<<<<<<< HEAD
-=======
     fn init(&self, reader: &dyn ChainStateReader) -> Result<()> {
         match self {
             ConsensusStrategy::Dummy => DUMMY.init(reader),
-            ConsensusStrategy::Dev => DEV.init(reader),
             ConsensusStrategy::Argon => ARGON.init(reader),
             ConsensusStrategy::Keccak => KECCAK.init(reader),
             ConsensusStrategy::CryptoNight => CRYPTONIGHT.init(reader),
         }
     }
 
->>>>>>> 01dd2157
     fn calculate_next_difficulty(
         &self,
         reader: &dyn ChainReader,
@@ -122,19 +114,6 @@
             ConsensusStrategy::CryptoNight => CRYPTONIGHT.calculate_pow_hash(mining_hash, nonce),
         }
     }
-<<<<<<< HEAD
-=======
-
-    fn time(&self) -> &dyn TimeService {
-        match self {
-            ConsensusStrategy::Dummy => DUMMY.time(),
-            ConsensusStrategy::Dev => DEV.time(),
-            ConsensusStrategy::Argon => ARGON.time(),
-            ConsensusStrategy::Keccak => KECCAK.time(),
-            ConsensusStrategy::CryptoNight => CRYPTONIGHT.time(),
-        }
-    }
->>>>>>> 01dd2157
 }
 
 pub fn generate_nonce() -> u64 {
