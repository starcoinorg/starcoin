--- conflicted
+++ resolved
@@ -2,14 +2,7 @@
 // SPDX-License-Identifier: Apache-2.0
 
 use crate::consensus::Consensus;
-<<<<<<< HEAD
 use crate::{difficult_to_target, difficulty, set_header_nonce, target_to_difficulty};
-=======
-use crate::time::{RealTimeService, TimeService};
-use crate::{
-    difficult_to_target, difficulty, generate_nonce, set_header_nonce, target_to_difficulty,
-};
->>>>>>> 01dd2157
 use anyhow::Result;
 use argon2::{self, Config};
 use starcoin_crypto::HashValue;
@@ -71,17 +64,4 @@
         let output = argon2::hash_raw(&mix_hash, &mix_hash, &config)?;
         HashValue::from_slice(output.as_slice())
     }
-<<<<<<< HEAD
-}
-
-fn generate_nonce() -> u64 {
-    let mut rng = rand::thread_rng();
-    rng.gen::<u64>();
-    rng.gen_range(0, u64::max_value())
-=======
-
-    fn time(&self) -> &dyn TimeService {
-        &self.time_service
-    }
->>>>>>> 01dd2157
 }