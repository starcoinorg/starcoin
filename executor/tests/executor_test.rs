// Copyright (c) The Starcoin Core Contributors
// SPDX-License-Identifier: Apache-2.0

use std::hash::Hash;

use anyhow::anyhow;
use anyhow::Result;
use starcoin_crypto::{hash::PlainCryptoHash, HashValue};

use forkable_jellyfish_merkle::{blob::Blob, node_type::SparseMerkleLeafNode, RawKey};
use starcoin_config::{BuiltinNetworkID, ChainNetwork};
use starcoin_executor::validate_transaction;
use starcoin_logger::prelude::*;
use starcoin_state_api::{ChainStateReader, StateReaderExt};
use starcoin_statedb::ChainStateDB;
use starcoin_transaction_builder::{
    build_batch_payload_same_amount, build_transfer_txn, empty_test_metadata,
    encode_transfer_script_by_token_code, raw_peer_to_peer_txn, DEFAULT_EXPIRATION_TIME,
    DEFAULT_MAX_GAS_AMOUNT,
};
use starcoin_types::account::peer_to_peer_txn;
use starcoin_types::account::Account;
use starcoin_types::account_config::G_STC_TOKEN_CODE;
use starcoin_types::identifier::Identifier;
use starcoin_types::language_storage::{ModuleId, StructTag, TypeTag, CORE_CODE_ADDRESS};
use starcoin_types::transaction::{EntryFunction, RawUserTransaction, TransactionArgument};
use starcoin_types::{
    account_config, block_metadata::BlockMetadata, transaction::Transaction,
    transaction::TransactionPayload, transaction::TransactionStatus,
};
use starcoin_vm_runtime::starcoin_vm::{chunk_block_transactions, StarcoinVM};
use starcoin_vm_types::access_path::AccessPath;
use starcoin_vm_types::account_config::{core_code_address, ModuleUpgradeStrategy};
use starcoin_vm_types::account_config::genesis_address;
use starcoin_vm_types::account_config::AccountResource;
use starcoin_vm_types::genesis_config::ChainId;
use starcoin_vm_types::state_store::state_key::StateKey;
use starcoin_vm_types::state_store::state_value::StateValue;
use starcoin_vm_types::state_store::TStateView;
use starcoin_vm_types::token::stc::{stc_type_tag, STCUnit};
use starcoin_vm_types::vm_status::KeptVMStatus;
use starcoin_vm_types::{
    on_chain_config::{ConsensusConfig, OnChainConfig},
    transaction::Package,
    vm_status::StatusCode,
};
use test_helper::executor::{
    account_execute, account_execute_should_success, association_execute_should_success,
    blockmeta_execute, build_raw_txn, current_block_number, prepare_customized_genesis,
    TEST_MODULE, TEST_MODULE_1, TEST_MODULE_2,
};
<<<<<<< HEAD

// use test_helper::Account;
use starcoin_state_api::StateReaderExt;
use starcoin_types::account::Account;
use starcoin_types::account_config::G_STC_TOKEN_CODE;
use starcoin_vm_runtime::data_cache::AsMoveResolver;
use starcoin_vm_runtime::move_vm_ext::ResourceGroupResolver;
use starcoin_vm_runtime::starcoin_vm::{chunk_block_transactions, StarcoinVM};
use starcoin_vm_types::account_config::core_code_address;
use starcoin_vm_types::language_storage::StructTag;
use starcoin_vm_types::state_store::state_key::StateKey;
use starcoin_vm_types::state_store::state_value::StateValue;
=======
>>>>>>> 66dc4a7f
use test_helper::executor::{
    compile_modules_with_address, execute_and_apply, get_balance, get_sequence_number,
    prepare_genesis,
};
use test_helper::txn::create_account_txn_sent_as_association;

#[derive(Default)]
pub struct NullStateView;

impl TStateView for NullStateView {
    type Key = StateKey;
    fn get_state_value(
        &self,
        _state_key: &StateKey,
    ) -> starcoin_vm_types::state_store::Result<Option<StateValue>> {
        Err(anyhow!("No data").into())
    }

    fn get_usage(
        &self,
    ) -> starcoin_vm_types::state_store::Result<
        starcoin_vm_types::state_store::state_storage_usage::StateStorageUsage,
    > {
        unimplemented!("get_usage not implemented")
    }

    fn is_genesis(&self) -> bool {
        false
    }
}

#[stest::test]
fn test_vm_version() {
    let (chain_state, _net) = prepare_genesis();

    let version_module_id =
        ModuleId::new(genesis_address(), Identifier::new("stc_version").unwrap());
    let mut value = starcoin_dev::playground::call_contract(
        &chain_state,
        version_module_id,
        "get",
        vec![],
        vec![TransactionArgument::Address(genesis_address())],
        None,
    )
        .unwrap();

    let readed_version: u64 = bcs_ext::from_bytes(&value.pop().unwrap().1).unwrap();
    let version = {
        let mut vm = StarcoinVM::new(None, &chain_state);
        vm.load_configs(&chain_state).unwrap();
        vm.get_version().unwrap().major
    };

    assert_eq!(readed_version, version);
}

#[stest::test]
fn test_flexidag_config_get() {
    let (chain_state, _net) = prepare_genesis();

    let version_module_id = ModuleId::new(
        genesis_address(),
        Identifier::new("flexi_dag_config").unwrap(),
    );
    let mut value = starcoin_dev::playground::call_contract(
        &chain_state,
        version_module_id,
        "effective_height",
        vec![],
        vec![TransactionArgument::Address(genesis_address())],
        None,
    )
        .unwrap();

    let read_version: u64 = bcs_ext::from_bytes(&value.pop().unwrap().1).unwrap();
    let version = {
        let mut vm = StarcoinVM::new(None, &chain_state);
        vm.load_configs(&chain_state).unwrap();
        vm.get_flexidag_config().unwrap().effective_height
    };

    assert_eq!(read_version, version);
}

#[stest::test]
fn test_flexidag_config_get_for_halley() {
    let chain_state =
        prepare_customized_genesis(&ChainNetwork::new_builtin(BuiltinNetworkID::Halley));

    let version = {
        let mut vm = StarcoinVM::new(None, &chain_state);
        vm.load_configs(&chain_state).unwrap();
        vm.get_flexidag_config().unwrap().effective_height
    };

    assert_eq!(version, 0);
}

#[stest::test]
fn test_flexidag_config_get_for_proxima() {
    let chain_state =
        prepare_customized_genesis(&ChainNetwork::new_builtin(BuiltinNetworkID::Proxima));

    let version = {
        let mut vm = StarcoinVM::new(None, &chain_state);
        vm.load_configs(&chain_state).unwrap();
        vm.get_flexidag_config().unwrap().effective_height
    };

    assert_eq!(version, 0);
}

#[stest::test]
fn test_consensus_config_get() -> Result<()> {
    let (chain_state, _net) = prepare_genesis();

    let module_id = ModuleId::new(
        genesis_address(),
        Identifier::new("consensus_config").unwrap(),
    );
    let mut rets = starcoin_dev::playground::call_contract(
        &chain_state,
        module_id,
        "get_config",
        vec![],
        vec![],
        None,
    )?;

    let r = rets.pop().unwrap().1;
    let config = ConsensusConfig::deserialize_into_config(r.as_slice())?;
    assert_eq!(config.strategy, 0);
    Ok(())
}

#[stest::test]
fn test_batch_transfer() -> Result<()> {
    let (chain_state, net) = prepare_genesis();
    let alice = Account::new();
    let bob = Account::new();
    let mut addresses = vec![*alice.address(), *bob.address()];

    // fixme: reduce account number to avoid OUT_OF_GAS exception
    (1..20).for_each(|_| {
        let account = Account::new();
        addresses.push(*account.address());
    });

    let payload = build_batch_payload_same_amount(addresses, 1);
    association_execute_should_success(&net, &chain_state, payload)?;
    Ok(())
}

#[stest::test]
fn test_txn_verify_err_case() -> Result<()> {
    let (chain_state, _net) = prepare_genesis();
    let mut vm = StarcoinVM::new(None, &chain_state);
    let alice = Account::new();
    let bob = Account::new();
    let script_function =
        encode_transfer_script_by_token_code(*alice.address(), 100000, G_STC_TOKEN_CODE.clone());
    let txn = RawUserTransaction::new_with_default_gas_token(
        *alice.address(),
        0,
        script_function,
        10000000,
        1,
        1000 + 60 * 60,
        ChainId::test(),
    );

    let signed_by_bob = bob.sign_txn(txn).unwrap();
    let verify_result = vm.verify_transaction(&NullStateView, signed_by_bob);
    assert!(verify_result.is_some());
    assert_eq!(
        verify_result.unwrap().status_code(),
        StatusCode::VM_STARTUP_FAILURE
    );
    Ok(())
}

#[stest::test(timeout = 360)]
fn test_package_txn() -> Result<()> {
    let (chain_state, net) = prepare_genesis();
    let alice = Account::new();
    let bob = Account::new();
    let pre_mint_amount = net.genesis_config().pre_mine_amount;

    // create alice, bob accounts
    {
        let script_function = encode_transfer_script_by_token_code(
            *alice.address(),
            pre_mint_amount / 4,
            G_STC_TOKEN_CODE.clone(),
        );
        association_execute_should_success(&net, &chain_state, script_function)?;

        let script_function = encode_transfer_script_by_token_code(
            *bob.address(),
            pre_mint_amount / 4,
            G_STC_TOKEN_CODE.clone(),
        );
        association_execute_should_success(&net, &chain_state, script_function)?;
    }

    // verify package txn
    {
        let module = compile_modules_with_address(*alice.address(), TEST_MODULE)
            .pop()
            .unwrap();
        let package = Package::new_with_module(module)?;
        // let package_hash = package.crypto_hash();

        let mut vm = StarcoinVM::new(None, &chain_state);
        let txn = alice
            .sign_txn(build_raw_txn(
                *alice.address(),
                &chain_state,
                TransactionPayload::Package(package.clone()),
                None,
            ))
            .unwrap();
        let verify_result = vm.verify_transaction(&chain_state, txn);
        assert!(verify_result.is_none());
        // execute the package txn
        account_execute_should_success(&alice, &chain_state, TransactionPayload::Package(package))
            .unwrap();
    }

    // now, upgrade to test module_1
    {
        let module = compile_modules_with_address(*alice.address(), TEST_MODULE_1)
            .pop()
            .unwrap();
        let package = Package::new_with_module(module)?;
        let mut vm = StarcoinVM::new(None, &chain_state);
        let txn = alice
            .sign_txn(build_raw_txn(
                *alice.address(),
                &chain_state,
                TransactionPayload::Package(package),
                None,
            ))
            .unwrap();
        let verify_result = vm.verify_transaction(&chain_state, txn);
        assert!(verify_result.is_some());
        assert_eq!(
            verify_result.unwrap().status_code(),
            StatusCode::BACKWARD_INCOMPATIBLE_MODULE_UPDATE
        );
    }

    // now, upgrade the test module
    {
        let module = compile_modules_with_address(*alice.address(), TEST_MODULE_2)
            .pop()
            .unwrap();
        let package = Package::new_with_module(module)?;
        let mut vm = StarcoinVM::new(None, &chain_state);
        let txn = alice
            .sign_txn(build_raw_txn(
                *alice.address(),
                &chain_state,
                TransactionPayload::Package(package.clone()),
                None,
            ))
            .unwrap();
        let verify_result = vm.verify_transaction(&chain_state, txn);
        assert!(verify_result.is_none());
        // execute the package txn
        account_execute_should_success(&alice, &chain_state, TransactionPayload::Package(package))
            .unwrap();
    }

    Ok(())
}

#[stest::test(timeout = 360)]
fn test_wrong_package_address() -> Result<()> {
    let (chain_state, net) = prepare_genesis();
    let alice = Account::new();
    let bob = Account::new();
    let pre_mint_amount = net.genesis_config().pre_mine_amount;

    // create alice, bob accounts
    {
        let script_function = encode_transfer_script_by_token_code(
            *alice.address(),
            pre_mint_amount / 4,
            G_STC_TOKEN_CODE.clone(),
        );
        association_execute_should_success(&net, &chain_state, script_function)?;

        let script_function = encode_transfer_script_by_token_code(
            *bob.address(),
            pre_mint_amount / 4,
            G_STC_TOKEN_CODE.clone(),
        );
        association_execute_should_success(&net, &chain_state, script_function)?;
    }

    {
        let module = compile_modules_with_address(*alice.address(), TEST_MODULE)
            .pop()
            .unwrap();
        let package = Package::new_with_module(module)?;

        // execute the package txn
        let output = account_execute(
            &bob, // sender is bob, not package address alice
            &chain_state,
            TransactionPayload::Package(package),
        )?;
        // MODULE_ADDRESS_DOES_NOT_MATCH_SENDER is converted to UNEXPECTED_ERROR_FROM_KNOWN_MOVE_FUNCTION
        assert_eq!(
            &TransactionStatus::Discard(StatusCode::UNEXPECTED_ERROR_FROM_KNOWN_MOVE_FUNCTION),
            output.status()
        );
    }

    Ok(())
}

#[stest::test(timeout = 200)]
fn test_block_execute_gas_limit() -> Result<()> {
    let (chain_state, net) = prepare_genesis();
    let sequence_number1 = get_sequence_number(account_config::association_address(), &chain_state);
    let account1 = Account::new();
    {
        let miner = Account::new();
        let block_meta = BlockMetadata::new(
            starcoin_crypto::HashValue::random(),
            net.time_service().now_millis(),
            *miner.address(),
            0,
            current_block_number(&chain_state) + 1,
            net.chain_id(),
            0,
        );
        blockmeta_execute(&chain_state, block_meta)?;

        let txn1 = Transaction::UserTransaction(create_account_txn_sent_as_association(
            &account1,
            sequence_number1,
            50_000_000,
            net.time_service().now_secs() + DEFAULT_EXPIRATION_TIME,
            &net,
        ));
        let output = execute_and_apply(&chain_state, txn1);
        info!("output: {:?}", output.gas_used());
    }

    net.time_service().sleep(1000);

    // pre-run a txn to get gas_used
    // transferring to an non-exists account uses about 700 gas.
    let transfer_txn_gas = {
        let txn = Transaction::UserTransaction(peer_to_peer_txn(
            &account1,
            &Account::new(),
            0,
            10_000,
            net.time_service().now_secs() + DEFAULT_EXPIRATION_TIME,
            net.chain_id(),
        ));
        starcoin_executor::execute_transactions(&chain_state, vec![txn], None)
            .unwrap()
            .pop()
            .expect("Output must exist.")
            .gas_used()
    };
    assert!(
        transfer_txn_gas > 0,
        "transfer_txn_gas used must not be zero."
    );

    let block_meta = BlockMetadata::new(
        starcoin_crypto::HashValue::random(),
        net.time_service().now_millis(),
        *account1.address(),
        0,
        current_block_number(&chain_state) + 1,
        net.chain_id(),
        0,
    );
    let block_gas_limit = 10_000;
    let max_include_txn_num: u64 = block_gas_limit / transfer_txn_gas;
    {
        let mut txns = (0u64..max_include_txn_num)
            .map(|seq_number| {
                Transaction::UserTransaction(peer_to_peer_txn(
                    &account1,
                    &Account::new(),
                    seq_number,
                    10_000,
                    net.time_service().now_secs() + DEFAULT_EXPIRATION_TIME,
                    net.chain_id(),
                ))
            })
            .collect::<Vec<_>>();

        assert_eq!(max_include_txn_num, txns.len() as u64);

        txns.insert(0, Transaction::BlockMetadata(block_meta));
        let executed_data =
            starcoin_executor::block_execute(&chain_state, txns, block_gas_limit, None)?;
        let txn_infos = executed_data.txn_infos;

        // all user txns can be included
        assert_eq!(txn_infos.len() as u64, max_include_txn_num + 1);
        let block_gas_used = txn_infos.iter().fold(0u64, |acc, i| acc + i.gas_used());
        assert!(
            block_gas_used <= block_gas_limit,
            "block_gas_used is bigger than block_gas_limit"
        );
    }

    let latest_seq_number = max_include_txn_num;

    net.time_service().sleep(1000);

    let block_meta2 = BlockMetadata::new(
        starcoin_crypto::HashValue::random(),
        net.time_service().now_millis(),
        *account1.address(),
        0,
        current_block_number(&chain_state) + 1,
        net.chain_id(),
        0,
    );

    let max_block_gas_limit = 1_000_000;
    let max_txn_num: u64 = max_block_gas_limit / transfer_txn_gas;
    let wrong_block_gas_limit = 2_000_000; //large than maxium_block_gas_limit
    let wrong_include_txn_num: u64 = wrong_block_gas_limit / transfer_txn_gas;
    {
        let mut txns: Vec<Transaction> = (0..wrong_include_txn_num)
            .map(|i| {
                let seq_number = i + latest_seq_number;
                Transaction::UserTransaction(peer_to_peer_txn(
                    &account1,
                    &Account::new(),
                    seq_number,
                    10_000,
                    net.time_service().now_secs() + DEFAULT_EXPIRATION_TIME,
                    net.chain_id(),
                ))
            })
            .collect();
        txns.insert(0, Transaction::BlockMetadata(block_meta2));
        let txn_infos =
            starcoin_executor::block_execute(&chain_state, txns, max_block_gas_limit, None)?
                .txn_infos;

        // not all user txns can be included
        assert_eq!(txn_infos.len() as u64, max_txn_num + 1);
        let block_gas_used = txn_infos.iter().fold(0u64, |acc, i| acc + i.gas_used());
        assert!(
            block_gas_used <= max_block_gas_limit,
            "block_gas_used is bigger than block_gas_limit"
        );
    }

    Ok(())
}

#[stest::test]
fn test_validate_sequence_number_too_new() -> Result<()> {
    let (chain_state, net) = prepare_genesis();
    let account1 = Account::new();
    let txn = create_account_txn_sent_as_association(&account1, 10000, 50_000_000, 1, &net);
    let output = validate_transaction(&chain_state, txn, None);
    assert_eq!(output, None);
    Ok(())
}

#[stest::test]
fn test_validate_sequence_number_too_old() -> Result<()> {
    let (chain_state, net) = prepare_genesis();
    let account1 = Account::new();
    let txn1 = create_account_txn_sent_as_association(&account1, 0, 50_000_000, 1, &net);
    let output1 = execute_and_apply(&chain_state, Transaction::UserTransaction(txn1));
    assert_eq!(KeptVMStatus::Executed, output1.status().status().unwrap());
    let txn2 = create_account_txn_sent_as_association(&account1, 0, 50_000_000, 1, &net);
    let output = validate_transaction(&chain_state, txn2, None);
    assert!(
        output.is_some(),
        "expect validate transaction return VMStatus, but get None "
    );
    let status_code = output.unwrap().status_code();
    assert_eq!(
        status_code,
        StatusCode::SEQUENCE_NUMBER_TOO_OLD,
        "expect StatusCode SEQUENCE_NUMBER_TOO_OLD, but get: {:?}",
        status_code
    );
    Ok(())
}

#[stest::test]
fn test_validate_txn_args() -> Result<()> {
    let (chain_state, _net) = prepare_genesis();

    let account1 = Account::new();

    let txn = {
        let action = EntryFunction::new(
            ModuleId::new(
                core_code_address(),
                Identifier::new("transfer_scripts").unwrap(),
            ),
            Identifier::new("peer_to_peer").unwrap(),
            vec![stc_type_tag()],
            vec![],
        );
        let txn = build_raw_txn(
            *account1.address(),
            &chain_state,
            TransactionPayload::EntryFunction(action),
            None,
        );
        account1.sign_txn(txn)
    }
        .unwrap();
    assert!(validate_transaction(&chain_state, txn, None).is_some());

    let txn = {
        let action = EntryFunction::new(
            ModuleId::new(
                core_code_address(),
                Identifier::new("transfer_scripts").unwrap(),
            ),
            Identifier::new("peer_to_peer_v2").unwrap(),
            vec![stc_type_tag()],
            vec![],
        );
        let txn = build_raw_txn(
            *account1.address(),
            &chain_state,
            TransactionPayload::EntryFunction(action),
            None,
        );
        account1.sign_txn(txn)
    }
        .unwrap();
    assert!(validate_transaction(&chain_state, txn, None).is_some());

    let txn = {
        let action = EntryFunction::new(
            ModuleId::new(
                core_code_address(),
                Identifier::new("TransferScripts").unwrap(),
            ),
            Identifier::new("peer_to_peer_v2").unwrap(),
            vec![stc_type_tag()],
            vec![vec![0u8, 1u8]],
        );
        let txn = build_raw_txn(
            *account1.address(),
            &chain_state,
            TransactionPayload::EntryFunction(action),
            None,
        );
        account1.sign_txn(txn)
    }
        .unwrap();
    assert!(validate_transaction(&chain_state, txn, None).is_some());
    Ok(())
}

#[stest::test]
fn test_validate_txn() -> Result<()> {
    let (chain_state, net) = prepare_genesis();

    let account1 = Account::new();
    let txn1 = Transaction::UserTransaction(create_account_txn_sent_as_association(
        &account1, 0, 50_000_000, 1, &net,
    ));
    let output1 = execute_and_apply(&chain_state, txn1);
    assert_eq!(KeptVMStatus::Executed, output1.status().status().unwrap());

    let account2 = Account::new();

    let raw_txn = starcoin_transaction_builder::build_transfer_txn(
        *account1.address(),
        *account2.address(),
        0,
        1000,
        1,
        DEFAULT_MAX_GAS_AMOUNT,
        net.time_service().now_secs() + DEFAULT_EXPIRATION_TIME,
        net.chain_id(),
    );
    let txn2 = account1.sign_txn(raw_txn).unwrap();
    let output = validate_transaction(&chain_state, txn2, None);
    assert_eq!(output, None);
    Ok(())
}

#[stest::test]
fn test_validate_txn_chain_id() -> Result<()> {
    let (chain_state, net) = prepare_genesis();

    let account1 = Account::new();
    let txn1 = Transaction::UserTransaction(create_account_txn_sent_as_association(
        &account1, 0, 50_000_000, 1, &net,
    ));
    let output1 = execute_and_apply(&chain_state, txn1);
    assert_eq!(KeptVMStatus::Executed, output1.status().status().unwrap());

    let account2 = Account::new();

    let raw_txn = build_transfer_txn(
        *account1.address(),
        *account2.address(),
        0,
        1000,
        1,
        DEFAULT_MAX_GAS_AMOUNT,
        net.time_service().now_secs() + DEFAULT_EXPIRATION_TIME,
        ChainId::new(123), //wrong chain id
    );
    let txn2 = Transaction::UserTransaction(account1.sign_txn(raw_txn).unwrap());
    let output2 = execute_and_apply(&chain_state, txn2);
    assert_eq!(
        TransactionStatus::Discard(StatusCode::BAD_CHAIN_ID),
        *output2.status()
    );

    Ok(())
}

#[stest::test]
fn test_gas_charge_for_invalid_script_argument_txn() -> Result<()> {
    let (chain_state, net) = prepare_genesis();

    let sequence_number1 = get_sequence_number(account_config::association_address(), &chain_state);
    let account1 = Account::new();
    let txn1 = Transaction::UserTransaction(create_account_txn_sent_as_association(
        &account1,
        sequence_number1,
        50_000_000,
        1,
        &net,
    ));
    let output1 = execute_and_apply(&chain_state, txn1);
    assert_eq!(KeptVMStatus::Executed, output1.status().status().unwrap());

    let sequence_number2 = get_sequence_number(*account1.address(), &chain_state);
    let payload = TransactionPayload::EntryFunction(EntryFunction::new(
        ModuleId::new(
            core_code_address(),
            Identifier::new("TransferScripts").unwrap(),
        ),
        Identifier::new("peer_to_peer_v2").unwrap(),
        vec![],
        vec![],
    ));
    let txn2 = Transaction::UserTransaction(account1.create_signed_txn_with_args(
        payload,
        sequence_number2,
        DEFAULT_MAX_GAS_AMOUNT, // this is a default for gas
        1,                      // this is a default for gas
        1,
        net.chain_id(),
    ));
    let output2 = execute_and_apply(&chain_state, txn2);
    //assert!(output3.status().vm_status().status_type());
    assert!(output2.gas_used() > 0, "gas used must not be zero.");
    Ok(())
}

#[stest::test]
fn test_execute_real_txn_with_starcoin_vm() -> Result<()> {
    let (chain_state, net) = prepare_genesis();

    let sequence_number1 = get_sequence_number(account_config::association_address(), &chain_state);
    let account1 = Account::new();
    let txn1 = Transaction::UserTransaction(create_account_txn_sent_as_association(
        &account1,
        sequence_number1, // fix me
        50_000_000,
        1,
        &net,
    ));
    let output1 = execute_and_apply(&chain_state, txn1);
    assert_eq!(KeptVMStatus::Executed, output1.status().status().unwrap());

    let sequence_number2 = get_sequence_number(account_config::association_address(), &chain_state);
    let account2 = Account::new();
    let txn2 = Transaction::UserTransaction(create_account_txn_sent_as_association(
        &account2,
        sequence_number2, // fix me
        1_000,
        1,
        &net,
    ));
    let output2 = execute_and_apply(&chain_state, txn2);
    assert_eq!(KeptVMStatus::Executed, output2.status().status().unwrap());

    let sequence_number3 = get_sequence_number(*account1.address(), &chain_state);
    let txn3 = Transaction::UserTransaction(peer_to_peer_txn(
        &account1,
        &account2,
        sequence_number3, // fix me
        100,
        1,
        net.chain_id(),
    ));
    let output3 = execute_and_apply(&chain_state, txn3);
    assert_eq!(KeptVMStatus::Executed, output3.status().status().unwrap());

    Ok(())
}

#[stest::test]
fn test_execute_mint_txn_with_starcoin_vm() -> Result<()> {
    let (chain_state, net) = prepare_genesis();

    let account = Account::new();
    let txn = starcoin_transaction_builder::build_transfer_from_association(
        *account.address(),
        0,
        1000,
        1,
        &net,
    );
    let output = starcoin_executor::execute_transactions(&chain_state, vec![txn], None).unwrap();
    assert_eq!(KeptVMStatus::Executed, output[0].status().status().unwrap());

    Ok(())
}

#[stest::test]
fn test_execute_transfer_txn() -> Result<()> {
    let (chain_state, net) = prepare_genesis();

    let account1 = Account::new();
    let txn1 = Transaction::UserTransaction(create_account_txn_sent_as_association(
        &account1,
        0,
        STCUnit::STC.value_of(100).scaling(),
        1,
        &net,
    ));
    let output1 = execute_and_apply(&chain_state, txn1);
    assert_eq!(KeptVMStatus::Executed, output1.status().status().unwrap());

    let account2 = Account::new();

    let raw_txn = raw_peer_to_peer_txn(
        *account1.address(),
        *account2.address(),
        STCUnit::STC.value_of(1).scaling(),
        0,
        1,
        DEFAULT_MAX_GAS_AMOUNT,
        G_STC_TOKEN_CODE.clone(),
        net.time_service().now_secs() + DEFAULT_EXPIRATION_TIME,
        net.chain_id(),
    );

    let txn2 = Transaction::UserTransaction(account1.sign_txn(raw_txn).unwrap());
    let output = execute_and_apply(&chain_state, txn2);
    assert_eq!(KeptVMStatus::Executed, output.status().status().unwrap());
    let account_resource = chain_state.get_account_resource(*account2.address())?;

    // auth_key is empty when account create.
    assert_eq!(
        account_resource.authentication_key(),
        &AccountResource::DUMMY_AUTH_KEY
    );

    let raw_txn = raw_peer_to_peer_txn(
        *account2.address(),
        *account1.address(),
        1000,
        0,
        1,
        DEFAULT_MAX_GAS_AMOUNT,
        G_STC_TOKEN_CODE.clone(),
        net.time_service().now_secs() + DEFAULT_EXPIRATION_TIME,
        net.chain_id(),
    );

    // account1 try to transfer stc from account2, will discard.
    let txn3 = Transaction::UserTransaction(account1.sign_txn(raw_txn.clone()).unwrap());
    let output = execute_and_apply(&chain_state, txn3);
    assert_eq!(
        StatusCode::INVALID_AUTH_KEY,
        output.status().status().err().unwrap()
    );

    let txn4 = Transaction::UserTransaction(account2.sign_txn(raw_txn).unwrap());
    let output = execute_and_apply(&chain_state, txn4);
    assert_eq!(KeptVMStatus::Executed, output.status().status().unwrap());

    let account_resource = chain_state
        .get_account_resource(*account2.address())
        .expect("account resource should exist.");

    // account2's auth_key will set in txn epilogue_v2 when execute first transaction.
    assert_eq!(
        account_resource.authentication_key(),
        account2.auth_key().to_vec().as_slice()
    );

    Ok(())
}

#[stest::test]
fn test_execute_multi_txn_with_same_account() -> Result<()> {
    let (chain_state, net) = prepare_genesis();

    let account1 = Account::new();
    let txn1 = Transaction::UserTransaction(create_account_txn_sent_as_association(
        &account1, 0, 50_000_000, 1, &net,
    ));
    let output1 = execute_and_apply(&chain_state, txn1);
    assert_eq!(KeptVMStatus::Executed, output1.status().status().unwrap());

    let account2 = Account::new();

    let txn2 = Transaction::UserTransaction(
        account1
            .sign_txn(starcoin_transaction_builder::build_transfer_txn(
                *account1.address(),
                *account2.address(),
                0,
                1000,
                1,
                DEFAULT_MAX_GAS_AMOUNT,
                net.time_service().now_secs() + DEFAULT_EXPIRATION_TIME,
                net.chain_id(),
            ))
            .unwrap(),
    );

    let txn3 = Transaction::UserTransaction(
        account1
            .sign_txn(starcoin_transaction_builder::build_transfer_txn(
                *account1.address(),
                *account2.address(),
                1,
                1000,
                1,
                DEFAULT_MAX_GAS_AMOUNT,
                net.time_service().now_secs() + DEFAULT_EXPIRATION_TIME,
                net.chain_id(),
            ))
            .unwrap(),
    );

    let output =
        starcoin_executor::execute_transactions(&chain_state, vec![txn2, txn3], None).unwrap();
    assert_eq!(KeptVMStatus::Executed, output[0].status().status().unwrap());
    assert_eq!(KeptVMStatus::Executed, output[1].status().status().unwrap());

    Ok(())
}

#[stest::test]
fn test_sequence_number() -> Result<()> {
    let (chain_state, net) = prepare_genesis();
    let old_balance = get_balance(account_config::association_address(), &chain_state);
    info!("old balance: {:?}", old_balance);

    let old_sequence_number =
        get_sequence_number(account_config::association_address(), &chain_state);

    let account = Account::new();
    let txn = starcoin_transaction_builder::build_transfer_from_association(
        *account.address(),
        old_sequence_number,
        1000,
        1,
        &net,
    );
    let output = execute_and_apply(&chain_state, txn);
    assert_eq!(KeptVMStatus::Executed, output.status().status().unwrap());

    let new_sequence_number =
        get_sequence_number(account_config::association_address(), &chain_state);

    assert_eq!(new_sequence_number, old_sequence_number + 1);

    Ok(())
}

#[stest::test]
fn test_gas_used() -> Result<()> {
    let (chain_state, net) = prepare_genesis();

    let account = Account::new();
    let txn = starcoin_transaction_builder::build_transfer_from_association(
        *account.address(),
        0,
        1000,
        1,
        &net,
    );
    let output = execute_and_apply(&chain_state, txn);
    assert_eq!(KeptVMStatus::Executed, output.status().status().unwrap());
    assert!(output.gas_used() > 0);

    Ok(())
}

#[stest::test]
fn test_publish_module_and_upgrade() -> Result<()> {
    let (chain_state, net) = prepare_genesis();

    let account1 = Account::new();
    let txn1 = Transaction::UserTransaction(create_account_txn_sent_as_association(
        &account1, 0, 50_000_000, 1, &net,
    ));
    let output1 = execute_and_apply(&chain_state, txn1);
    assert_eq!(KeptVMStatus::Executed, output1.status().status().unwrap());

    let module_source = r#"
        module {{sender}}::M {
            public fun hello(){
            }
        }
        "#;
    // compile with account 1's address
    let compiled_module = compile_modules_with_address(*account1.address(), module_source)
        .pop()
        .unwrap();

    let txn = Transaction::UserTransaction(account1.create_signed_txn_impl(
        *account1.address(),
        TransactionPayload::Package(Package::new_with_module(compiled_module).unwrap()),
        0,
        100_000,
        1,
        1,
        net.chain_id(),
    ));

    let output = starcoin_executor::execute_transactions(&chain_state, vec![txn], None).unwrap();
    assert_eq!(KeptVMStatus::Executed, output[0].status().status().unwrap());

    //upgrade, add new method.
    let module_source = r#"
        module {{sender}}::M {
            public fun hello(){
            }
            public fun hello2(){
            }
        }
        "#;
    // compile with account 1's address
    let compiled_module = compile_modules_with_address(*account1.address(), module_source)
        .pop()
        .unwrap();

    let txn = Transaction::UserTransaction(account1.create_signed_txn_impl(
        *account1.address(),
        TransactionPayload::Package(Package::new_with_module(compiled_module).unwrap()),
        0,
        100_000,
        1,
        1,
        net.chain_id(),
    ));

    let output = starcoin_executor::execute_transactions(&chain_state, vec![txn], None).unwrap();
    assert_eq!(KeptVMStatus::Executed, output[0].status().status().unwrap());

    Ok(())
}

#[stest::test]
fn test_block_metadata() -> Result<()> {
    let (chain_state, net) = prepare_genesis();
    let genesis_config = net.genesis_config();

    let account1 = Account::new();

    for i in 0..genesis_config.reward_delay + 1 {
        debug!("execute block metadata: {}", i);
        net.time_service().sleep(1000);
        let txn = Transaction::BlockMetadata(BlockMetadata::new(
            starcoin_crypto::HashValue::random(),
            net.time_service().now_millis(),
            *account1.address(),
            0,
            i + 1,
            net.chain_id(),
            0,
        ));
        let output = execute_and_apply(&chain_state, txn);
        assert_eq!(KeptVMStatus::Executed, output.status().status().unwrap());
    }

    let balance = get_balance(*account1.address(), &chain_state);

    assert!(balance > 0);

    Ok(())
}

#[stest::test]
fn test_insufficient_balance_for_transaction_fee() -> Result<()> {
    let (chain_state, net) = prepare_genesis();

    let alice = Account::new();
    let txn1 = starcoin_transaction_builder::build_transfer_from_association(
        *alice.address(),
        0,
        20000000,
        1,
        &net,
    );
    let output1 = execute_and_apply(&chain_state, txn1);
    assert_eq!(KeptVMStatus::Executed, output1.status().status().unwrap());
    assert!(output1.gas_used() > 0);

    let bob = Account::new();
    let raw_txn1 = starcoin_transaction_builder::build_transfer_txn(
        *alice.address(),
        *bob.address(),
        0,
        10000000,
        1,
        DEFAULT_MAX_GAS_AMOUNT,
        net.time_service().now_secs() + DEFAULT_EXPIRATION_TIME,
        net.chain_id(),
    );
    let txn2 = Transaction::UserTransaction(alice.sign_txn(raw_txn1).unwrap());
    let output2 = execute_and_apply(&chain_state, txn2);
    assert_eq!(
        TransactionStatus::Discard(StatusCode::INSUFFICIENT_BALANCE_FOR_TRANSACTION_FEE),
        *output2.status()
    );

    let tom = Account::new();
    let raw_txn2 = starcoin_transaction_builder::build_transfer_txn(
        *alice.address(),
        *tom.address(),
        0,
        10000000,
        1,
        DEFAULT_MAX_GAS_AMOUNT / 4,
        net.time_service().now_secs() + DEFAULT_EXPIRATION_TIME,
        net.chain_id(),
    );
    let txn3 = Transaction::UserTransaction(alice.sign_txn(raw_txn2).unwrap());
    let output3 = execute_and_apply(&chain_state, txn3);
    assert_eq!(KeptVMStatus::Executed, output3.status().status().unwrap());
    assert!(output3.gas_used() > 0);

    Ok(())
}

#[test]
fn test_chunk_block_transactions() -> Result<()> {
    let (_chain_state, net) = prepare_genesis();
    let account1 = Account::new();
    let mut txns1 = vec![];
    let txn1 = Transaction::UserTransaction(create_account_txn_sent_as_association(
        &account1, 0, 50_000_000, 1, &net,
    ));

    let txn2 = Transaction::BlockMetadata(BlockMetadata::new(
        starcoin_crypto::HashValue::random(),
        net.time_service().now_millis(),
        *account1.address(),
        0,
        1,
        net.chain_id(),
        0,
    ));

    let txn3 = Transaction::UserTransaction(create_account_txn_sent_as_association(
        &account1, 0, 50_000_000, 1, &net,
    ));

    txns1.push(txn1.clone());
    let result1 = chunk_block_transactions(txns1);
    assert_eq!(result1.len(), 1);

    let txns2 = vec![txn1.clone(), txn2.clone()];
    let result2 = chunk_block_transactions(txns2);
    assert_eq!(result2.len(), 2);

    let txns3 = vec![txn1, txn2, txn3];
    let result3 = chunk_block_transactions(txns3);
    assert_eq!(result3.len(), 3);

    Ok(())
}

#[test]
fn test_genesis_writeset_for_object() -> Result<()> {
    starcoin_logger::init_for_test();

    let (chain_statedb, _network) = prepare_genesis();
<<<<<<< HEAD
    let state_key = StateKey::resource_group(
        &genesis_address(),
        &StructTag {
            address: genesis_address(),
            module: Identifier::new("object").unwrap(),
            name: Identifier::new("ObjectGroup").unwrap(),
            type_args: vec![],
        },
    );
    let object_core_tag = StructTag {
=======
    let state_key = StateKey::resource(&genesis_address(), &StructTag {
>>>>>>> 66dc4a7f
        address: genesis_address(),
        module: Identifier::new("object").unwrap(),
        name: Identifier::new("ObjectCore").unwrap(),
        type_args: vec![],
<<<<<<< HEAD
    };
    let resource_group_adapter = chain_statedb.as_move_resolver();
    assert!(resource_group_adapter
        .resource_exists_in_group(&state_key, &object_core_tag)
        .unwrap());
    Ok(())
}

#[test]
fn empty_scripts_test_metadata() {
    starcoin_logger::init_for_test();

    let (chain_state, net) = prepare_genesis();

    //let _ = genesis_execute_should_sucess(&chain_state, &net, empty_test_metadata());
    let _ = association_execute_should_success(&net, &chain_state, empty_test_metadata());
=======
    })?;
    let state =  chain_statedb.get_state_value(&state_key)?;
    assert!(state.is_some(), "failed to get object");
    Ok(())
>>>>>>> 66dc4a7f
}<|MERGE_RESOLUTION|>--- conflicted
+++ resolved
@@ -3,8 +3,7 @@
 
 use std::hash::Hash;
 
-use anyhow::anyhow;
-use anyhow::Result;
+use anyhow::{anyhow, Result};
 use starcoin_crypto::{hash::PlainCryptoHash, HashValue};
 
 use forkable_jellyfish_merkle::{blob::Blob, node_type::SparseMerkleLeafNode, RawKey};
@@ -12,36 +11,27 @@
 use starcoin_executor::validate_transaction;
 use starcoin_logger::prelude::*;
 use starcoin_state_api::{ChainStateReader, StateReaderExt};
+// use test_helper::Account;
 use starcoin_statedb::ChainStateDB;
 use starcoin_transaction_builder::{
-    build_batch_payload_same_amount, build_transfer_txn, empty_test_metadata,
-    encode_transfer_script_by_token_code, raw_peer_to_peer_txn, DEFAULT_EXPIRATION_TIME,
-    DEFAULT_MAX_GAS_AMOUNT,
+    build_batch_payload_same_amount, build_transfer_txn, DEFAULT_EXPIRATION_TIME,
+    DEFAULT_MAX_GAS_AMOUNT, empty_test_metadata, encode_transfer_script_by_token_code,
+    raw_peer_to_peer_txn,
 };
-use starcoin_types::account::peer_to_peer_txn;
-use starcoin_types::account::Account;
-use starcoin_types::account_config::G_STC_TOKEN_CODE;
-use starcoin_types::identifier::Identifier;
-use starcoin_types::language_storage::{ModuleId, StructTag, TypeTag, CORE_CODE_ADDRESS};
-use starcoin_types::transaction::{EntryFunction, RawUserTransaction, TransactionArgument};
-use starcoin_types::{
-    account_config, block_metadata::BlockMetadata, transaction::Transaction,
-    transaction::TransactionPayload, transaction::TransactionStatus,
+use starcoin_vm_runtime::{
+    data_cache::AsMoveResolver,
+    move_vm_ext::ResourceGroupResolver,
+    starcoin_vm::{chunk_block_transactions, StarcoinVM},
 };
-use starcoin_vm_runtime::starcoin_vm::{chunk_block_transactions, StarcoinVM};
-use starcoin_vm_types::access_path::AccessPath;
-use starcoin_vm_types::account_config::{core_code_address, ModuleUpgradeStrategy};
-use starcoin_vm_types::account_config::genesis_address;
-use starcoin_vm_types::account_config::AccountResource;
-use starcoin_vm_types::genesis_config::ChainId;
-use starcoin_vm_types::state_store::state_key::StateKey;
-use starcoin_vm_types::state_store::state_value::StateValue;
-use starcoin_vm_types::state_store::TStateView;
-use starcoin_vm_types::token::stc::{stc_type_tag, STCUnit};
-use starcoin_vm_types::vm_status::KeptVMStatus;
 use starcoin_vm_types::{
+    access_path::AccessPath,
+    account_config::{AccountResource, core_code_address, genesis_address, ModuleUpgradeStrategy},
+    genesis_config::ChainId,
     on_chain_config::{ConsensusConfig, OnChainConfig},
+    state_store::{state_key::StateKey, state_value::StateValue, TStateView},
+    token::stc::{stc_type_tag, STCUnit},
     transaction::Package,
+    vm_status::KeptVMStatus,
     vm_status::StatusCode,
 };
 use test_helper::executor::{
@@ -49,26 +39,22 @@
     blockmeta_execute, build_raw_txn, current_block_number, prepare_customized_genesis,
     TEST_MODULE, TEST_MODULE_1, TEST_MODULE_2,
 };
-<<<<<<< HEAD
-
-// use test_helper::Account;
-use starcoin_state_api::StateReaderExt;
-use starcoin_types::account::Account;
-use starcoin_types::account_config::G_STC_TOKEN_CODE;
-use starcoin_vm_runtime::data_cache::AsMoveResolver;
-use starcoin_vm_runtime::move_vm_ext::ResourceGroupResolver;
-use starcoin_vm_runtime::starcoin_vm::{chunk_block_transactions, StarcoinVM};
-use starcoin_vm_types::account_config::core_code_address;
-use starcoin_vm_types::language_storage::StructTag;
-use starcoin_vm_types::state_store::state_key::StateKey;
-use starcoin_vm_types::state_store::state_value::StateValue;
-=======
->>>>>>> 66dc4a7f
 use test_helper::executor::{
     compile_modules_with_address, execute_and_apply, get_balance, get_sequence_number,
     prepare_genesis,
 };
 use test_helper::txn::create_account_txn_sent_as_association;
+
+use starcoin_types::{
+    account::{peer_to_peer_txn, Account},
+    account_config,
+    account_config::G_STC_TOKEN_CODE,
+    block_metadata::BlockMetadata,
+    transaction::{Transaction, TransactionPayload, TransactionStatus},
+    identifier::Identifier,
+    language_storage::{ModuleId, StructTag, TypeTag, CORE_CODE_ADDRESS}
+    transaction::{EntryFunction, RawUserTransaction, TransactionArgument},
+};
 
 #[derive(Default)]
 pub struct NullStateView;
@@ -109,7 +95,7 @@
         vec![TransactionArgument::Address(genesis_address())],
         None,
     )
-        .unwrap();
+    .unwrap();
 
     let readed_version: u64 = bcs_ext::from_bytes(&value.pop().unwrap().1).unwrap();
     let version = {
@@ -137,7 +123,7 @@
         vec![TransactionArgument::Address(genesis_address())],
         None,
     )
-        .unwrap();
+    .unwrap();
 
     let read_version: u64 = bcs_ext::from_bytes(&value.pop().unwrap().1).unwrap();
     let version = {
@@ -588,7 +574,7 @@
         );
         account1.sign_txn(txn)
     }
-        .unwrap();
+    .unwrap();
     assert!(validate_transaction(&chain_state, txn, None).is_some());
 
     let txn = {
@@ -609,7 +595,7 @@
         );
         account1.sign_txn(txn)
     }
-        .unwrap();
+    .unwrap();
     assert!(validate_transaction(&chain_state, txn, None).is_some());
 
     let txn = {
@@ -630,7 +616,7 @@
         );
         account1.sign_txn(txn)
     }
-        .unwrap();
+    .unwrap();
     assert!(validate_transaction(&chain_state, txn, None).is_some());
     Ok(())
 }
@@ -1164,7 +1150,6 @@
     starcoin_logger::init_for_test();
 
     let (chain_statedb, _network) = prepare_genesis();
-<<<<<<< HEAD
     let state_key = StateKey::resource_group(
         &genesis_address(),
         &StructTag {
@@ -1175,14 +1160,10 @@
         },
     );
     let object_core_tag = StructTag {
-=======
-    let state_key = StateKey::resource(&genesis_address(), &StructTag {
->>>>>>> 66dc4a7f
         address: genesis_address(),
         module: Identifier::new("object").unwrap(),
         name: Identifier::new("ObjectCore").unwrap(),
         type_args: vec![],
-<<<<<<< HEAD
     };
     let resource_group_adapter = chain_statedb.as_move_resolver();
     assert!(resource_group_adapter
@@ -1199,10 +1180,4 @@
 
     //let _ = genesis_execute_should_sucess(&chain_state, &net, empty_test_metadata());
     let _ = association_execute_should_success(&net, &chain_state, empty_test_metadata());
-=======
-    })?;
-    let state =  chain_statedb.get_state_value(&state_key)?;
-    assert!(state.is_some(), "failed to get object");
-    Ok(())
->>>>>>> 66dc4a7f
 }