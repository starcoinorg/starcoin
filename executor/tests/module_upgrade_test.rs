--- conflicted
+++ resolved
@@ -296,10 +296,7 @@
 
     Ok(())
 }
-<<<<<<< HEAD
-
-=======
->>>>>>> cc57e47e
+
 // this is daospace-v12 starcoin-framework
 // https://github.com/starcoinorg/starcoin-framework/releases/tag/daospace-v12
 // in starcoin master we don't use it
@@ -461,8 +458,7 @@
                 "expect 0x1::GenesisNFT::GenesisNFTInfo in global storage, but go none."
             );
         }
-<<<<<<< HEAD
-=======
+
         // this is old daospace-v12 starcoin-framework,
         // https://github.com/starcoinorg/starcoin-framework/releases/tag/daospace-v12
         // master don't use it
@@ -656,7 +652,6 @@
         //         );
         //     });
         // }
->>>>>>> cc57e47e
         _ => {
             //do nothing.
         }
