--- conflicted
+++ resolved
@@ -1,45 +1,4 @@
 [dependencies]
-<<<<<<< HEAD
-anyhow = "1.0.41"
-bytes = "1"
-futures = "0.3.12"
-futures-timer = "3.0"
-hex = "0.4.3"
-log = "0.4.16"
-starcoin-config = { path = "../config" }
-starcoin-types = { path = "../types" }
-starcoin-txpool-api = { path = "../txpool/api" }
-network-p2p-types = { path = "../network-p2p/types" }
-network-p2p = { path = "../network-p2p" }
-starcoin-logger = { path = "../commons/logger" }
-starcoin-crypto = { git = "https://github.com/starcoinorg/starcoin-crypto", rev = "d871dfb4216f034ee334a575926c101574d9d6dc" }
-bcs-ext = { package = "bcs-ext", path = "../commons/bcs_ext" }
-bitflags = "1.3.2"
-fnv = "1.0.6"
-zeroize = "1.3.0"
-lru = "0.7.8"
-parking_lot = "0.12.1"
-rand = "0.8.5"
-tempfile = "3.1.0"
-serde = { version = "1.0.130", features = ["derive"] }
-serde_json = { version = "1.0", features = ["arbitrary_precision"] }
-derive_more = "0.99.14"
-async-trait = "0.1.51"
-stest = { path = "../commons/stest" }
-async-std = "1.12"
-prometheus = "0.13.0"
-network-api = { package = "network-api", path = "../network/api" }
-starcoin-metrics = { path = "../commons/metrics" }
-starcoin-service-registry = { path = "../commons/service-registry" }
-starcoin-network-rpc = { path = "../network-rpc" }
-network-rpc-core = { path = "../network-rpc/core" }
-starcoin-network-rpc-api = { path = "../network-rpc/api" }
-starcoin-storage = { path = "../storage" }
-
-[dev-dependencies]
-tokio = { version = "^1", features = ["full"] }
-test-helper = { path = "../test-helper" }
-=======
 anyhow = { workspace = true }
 bytes = { workspace = true }
 futures = { workspace = true }
@@ -64,8 +23,8 @@
 async-std = { workspace = true }
 async-trait = { workspace = true }
 derive_more = { workspace = true }
-serde = { features = ["derive", ], workspace = true }
-serde_json = { features = ["arbitrary_precision", ], workspace = true }
+serde = { features = ["derive"], workspace = true }
+serde_json = { features = ["arbitrary_precision"], workspace = true }
 stest = { workspace = true }
 prometheus = { workspace = true }
 network-api = { workspace = true }
@@ -79,7 +38,7 @@
 
 [dev-dependencies]
 test-helper = { workspace = true }
-tokio = { features = ["full", ], workspace = true }
+tokio = { features = ["full"], workspace = true }
 
 [package]
 authors = { workspace = true }
@@ -90,5 +49,4 @@
 version = "1.12.9"
 homepage = { workspace = true }
 repository = { workspace = true }
-rust-version = { workspace = true }
->>>>>>> b5788d6d
+rust-version = { workspace = true }