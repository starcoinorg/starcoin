[dependencies]
<<<<<<< HEAD
anyhow = "1.0.41"
async-trait = "0.1"
serde = { version = "1.0.130", features = ["derive"] }
starcoin-crypto = { git = "https://github.com/starcoinorg/starcoin-crypto", rev = "d871dfb4216f034ee334a575926c101574d9d6dc" }
starcoin-types = { path = "../../types" }
starcoin-vm-types = { path = "../../vm/types" }
merkle-tree = { package = "forkable-jellyfish-merkle", path = "../../commons/forkable-jellyfish-merkle" }
starcoin-state-tree = { path = "../state-tree" }
bcs-ext = { package = "bcs-ext", path = "../../commons/bcs_ext" }
starcoin-service-registry = { path = "../../commons/service-registry" }
move-table-extension = { git = "https://github.com/starcoinorg/move", rev = "a781b641dd345c3e8f3e83ed080597f6c23a157c" }
once_cell = "1.12.0"
[dev-dependencies]
=======
anyhow = { workspace = true }
async-trait = { workspace = true }
bcs-ext = { package = "bcs-ext", workspace = true }
serde = { features = [ "derive",], workspace = true }
starcoin-crypto = { workspace = true }
starcoin-service-registry = { workspace = true }
starcoin-state-tree = { workspace = true }
starcoin-types = { workspace = true }
starcoin-vm-types = { workspace = true }
forkable-jellyfish-merkle = { workspace = true }

[dev-dependencies]

[package]
authors = { workspace = true }
edition = { workspace = true }
license = { workspace = true }
name = "starcoin-state-api"
publish = { workspace = true }
version = "1.12.9"
homepage = { workspace = true }
repository = { workspace = true }
rust-version = { workspace = true }
>>>>>>> b5788d6d
<|MERGE_RESOLUTION|>--- conflicted
+++ resolved
@@ -1,29 +1,15 @@
 [dependencies]
-<<<<<<< HEAD
-anyhow = "1.0.41"
-async-trait = "0.1"
-serde = { version = "1.0.130", features = ["derive"] }
-starcoin-crypto = { git = "https://github.com/starcoinorg/starcoin-crypto", rev = "d871dfb4216f034ee334a575926c101574d9d6dc" }
-starcoin-types = { path = "../../types" }
-starcoin-vm-types = { path = "../../vm/types" }
-merkle-tree = { package = "forkable-jellyfish-merkle", path = "../../commons/forkable-jellyfish-merkle" }
-starcoin-state-tree = { path = "../state-tree" }
-bcs-ext = { package = "bcs-ext", path = "../../commons/bcs_ext" }
-starcoin-service-registry = { path = "../../commons/service-registry" }
-move-table-extension = { git = "https://github.com/starcoinorg/move", rev = "a781b641dd345c3e8f3e83ed080597f6c23a157c" }
-once_cell = "1.12.0"
-[dev-dependencies]
-=======
 anyhow = { workspace = true }
 async-trait = { workspace = true }
 bcs-ext = { package = "bcs-ext", workspace = true }
-serde = { features = [ "derive",], workspace = true }
+serde = { features = ["derive"], workspace = true }
 starcoin-crypto = { workspace = true }
 starcoin-service-registry = { workspace = true }
 starcoin-state-tree = { workspace = true }
 starcoin-types = { workspace = true }
 starcoin-vm-types = { workspace = true }
 forkable-jellyfish-merkle = { workspace = true }
+once_cell = { workspace = true }
 
 [dev-dependencies]
 
@@ -36,5 +22,4 @@
 version = "1.12.9"
 homepage = { workspace = true }
 repository = { workspace = true }
-rust-version = { workspace = true }
->>>>>>> b5788d6d
+rust-version = { workspace = true }