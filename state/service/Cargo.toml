--- conflicted
+++ resolved
@@ -1,21 +1,4 @@
 [dependencies]
-<<<<<<< HEAD
-anyhow = "1.0.41"
-async-trait = "0.1"
-futures = "0.3.12"
-starcoin-logger = { path = "../../commons/logger" }
-starcoin-crypto = { git = "https://github.com/starcoinorg/starcoin-crypto", rev = "d871dfb4216f034ee334a575926c101574d9d6dc" }
-stest = { path = "../../commons/stest" }
-starcoin-types = { path = "../../types" }
-starcoin-config = { path = "../../config" }
-starcoin-state-api = { path = "../api" }
-starcoin-statedb = { path = "../statedb" }
-starcoin-storage = { path = "../../storage" }
-starcoin-state-tree = { path = "../state-tree" }
-starcoin-service-registry = { path = "../../commons/service-registry" }
-tokio = "1"
-starcoin-vm-types = { path = "../../vm/types" }
-=======
 anyhow = { workspace = true }
 async-trait = { workspace = true }
 futures = { workspace = true }
@@ -30,7 +13,7 @@
 starcoin-types = { workspace = true }
 stest = { workspace = true }
 tokio = { workspace = true }
->>>>>>> b5788d6d
+starcoin-vm-types = { workspace = true }
 
 [dev-dependencies]
 test-helper = { workspace = true }
