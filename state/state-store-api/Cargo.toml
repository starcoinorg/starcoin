[dependencies]
anyhow = { workspace = true }
forkable-jellyfish-merkle = { workspace = true }
serde = { workspace = true }
starcoin-crypto = { workspace = true }

[package]
authors = { workspace = true }
edition = { workspace = true }
license = { workspace = true }
name = "starcoin-state-store-api"
<<<<<<< HEAD
publish = false
version = "1.12.5"

[dependencies]
anyhow = "1.0.41"
forkable-jellyfish-merkle = { path = "../../commons/forkable-jellyfish-merkle" }
starcoin-crypto = { git = "https://github.com/starcoinorg/starcoin-crypto", rev = "d871dfb4216f034ee334a575926c101574d9d6dc" }
serde = { version = "1.0.130" }
=======
publish = { workspace = true }
version = "1.12.9"
homepage = { workspace = true }
repository = { workspace = true }
rust-version = { workspace = true }
>>>>>>> b5788d6d
<|MERGE_RESOLUTION|>--- conflicted
+++ resolved
@@ -9,19 +9,8 @@
 edition = { workspace = true }
 license = { workspace = true }
 name = "starcoin-state-store-api"
-<<<<<<< HEAD
-publish = false
-version = "1.12.5"
-
-[dependencies]
-anyhow = "1.0.41"
-forkable-jellyfish-merkle = { path = "../../commons/forkable-jellyfish-merkle" }
-starcoin-crypto = { git = "https://github.com/starcoinorg/starcoin-crypto", rev = "d871dfb4216f034ee334a575926c101574d9d6dc" }
-serde = { version = "1.0.130" }
-=======
 publish = { workspace = true }
 version = "1.12.9"
 homepage = { workspace = true }
 repository = { workspace = true }
-rust-version = { workspace = true }
->>>>>>> b5788d6d
+rust-version = { workspace = true }