[dependencies]
anyhow = { workspace = true }
bcs-ext = { package = "bcs-ext", workspace = true }
forkable-jellyfish-merkle = { workspace = true }
lru = { workspace = true }
parking_lot = { workspace = true }
serde = { workspace = true }
starcoin-crypto = { workspace = true }
starcoin-logger = { workspace = true }
starcoin-state-api = { workspace = true }
starcoin-state-tree = { workspace = true }
starcoin-types = { workspace = true }
starcoin-vm-types = { workspace = true }
thiserror = { workspace = true }

[package]
authors = { workspace = true }
edition = { workspace = true }
license = { workspace = true }
name = "starcoin-statedb"
<<<<<<< HEAD
publish = false
version = "1.12.5"

[dependencies]
anyhow = "1.0.41"
lru = "0.7.8"
starcoin-types = { path = "../../types" }
starcoin-vm-types = { path = "../../vm/types" }
starcoin-state-api = { path = "../api" }
starcoin-crypto = { git = "https://github.com/starcoinorg/starcoin-crypto", rev = "d871dfb4216f034ee334a575926c101574d9d6dc" }
starcoin-logger = { path = "../../commons/logger" }
starcoin-state-tree = { path = "../state-tree" }
bcs-ext = { package = "bcs-ext", path = "../../commons/bcs_ext" }
serde = { version = "1.0.130" }
forkable-jellyfish-merkle = { path = "../../commons/forkable-jellyfish-merkle" }
move-table-extension = { git = "https://github.com/starcoinorg/move", rev = "a781b641dd345c3e8f3e83ed080597f6c23a157c" }
once_cell = "1.12.0"
parking_lot = "0.12.1"
thiserror = "1.0"
=======
publish = { workspace = true }
version = "1.12.9"
homepage = { workspace = true }
repository = { workspace = true }
rust-version = { workspace = true }
>>>>>>> b5788d6d
<|MERGE_RESOLUTION|>--- conflicted
+++ resolved
@@ -18,30 +18,8 @@
 edition = { workspace = true }
 license = { workspace = true }
 name = "starcoin-statedb"
-<<<<<<< HEAD
-publish = false
-version = "1.12.5"
-
-[dependencies]
-anyhow = "1.0.41"
-lru = "0.7.8"
-starcoin-types = { path = "../../types" }
-starcoin-vm-types = { path = "../../vm/types" }
-starcoin-state-api = { path = "../api" }
-starcoin-crypto = { git = "https://github.com/starcoinorg/starcoin-crypto", rev = "d871dfb4216f034ee334a575926c101574d9d6dc" }
-starcoin-logger = { path = "../../commons/logger" }
-starcoin-state-tree = { path = "../state-tree" }
-bcs-ext = { package = "bcs-ext", path = "../../commons/bcs_ext" }
-serde = { version = "1.0.130" }
-forkable-jellyfish-merkle = { path = "../../commons/forkable-jellyfish-merkle" }
-move-table-extension = { git = "https://github.com/starcoinorg/move", rev = "a781b641dd345c3e8f3e83ed080597f6c23a157c" }
-once_cell = "1.12.0"
-parking_lot = "0.12.1"
-thiserror = "1.0"
-=======
 publish = { workspace = true }
 version = "1.12.9"
 homepage = { workspace = true }
 repository = { workspace = true }
-rust-version = { workspace = true }
->>>>>>> b5788d6d
+rust-version = { workspace = true }