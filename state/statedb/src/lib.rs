--- conflicted
+++ resolved
@@ -112,27 +112,8 @@
                 .map(|tree| tree.get(module_name))
                 .transpose()?
                 .flatten()),
-<<<<<<< HEAD
-            DataPath::Resource(struct_tag) => {
-                let res = self.resource_tree.lock().get(struct_tag);
-                // eprintln!(
-                //     "getting resource {} is_none {}",
-                //     data_path,
-                //     res.as_ref().unwrap().is_none()
-                // );
-                res
-            }
-            DataPath::ResourceGroup(struct_tag) => {
-                eprintln!(
-                    "redirect getting resource_group_tree to resource_tree {}",
-                    data_path
-                );
-                self.resource_tree.lock().get(struct_tag)
-            }
-=======
             DataPath::Resource(struct_tag) => self.resource_tree.lock().get(struct_tag),
             DataPath::ResourceGroup(struct_tag) => self.resource_tree.lock().get(struct_tag),
->>>>>>> be6ac887
         }
     }
 
@@ -175,10 +156,6 @@
                 self.resource_tree.lock().put(struct_tag, value);
             }
             DataPath::ResourceGroup(struct_tag) => {
-<<<<<<< HEAD
-                eprintln!("redirect setting resource_group to resource {}", human_str);
-=======
->>>>>>> be6ac887
                 self.resource_tree.lock().put(struct_tag, value);
             }
         }
