[package]
authors = { workspace = true }
edition = { workspace = true }
license = { workspace = true }
name = "starcoin-vm-runtime"
publish = { workspace = true }
version = "2.0.1"
homepage = { workspace = true }
repository = { workspace = true }
rust-version = { workspace = true }

[dependencies]
anyhow = { workspace = true }
bcs-ext = { workspace = true }
starcoin-crypto = { workspace = true }
starcoin-config = { workspace = true }
move-core-types = { workspace = true }
once_cell = { workspace = true }
tracing = { workspace = true }
move-vm-runtime = { workspace = true }
num_enum = { workspace = true }
rand = { workspace = true }
rand_core = { default-features = false, workspace = true }
starcoin-logger = { workspace = true }
starcoin-frameworks = { workspace = true }
starcoin-types = { workspace = true }
starcoin-vm-types = { workspace = true }
move-stdlib = { workspace = true }
move-table-extension = { workspace = true }
move-vm-types = { workspace = true }
move-binary-format = { workspace = true }
starcoin-metrics = { optional = true, workspace = true }
starcoin-gas-schedule = { workspace = true }
starcoin-gas-algebra = { workspace = true }
starcoin-gas-meter = { workspace = true }
<<<<<<< HEAD
# starcoin-gas-algebra-ext = { workspace = true }
serde = { features = ["derive"], workspace = true }
=======
>>>>>>> 742afe7e
starcoin-parallel-executor = { workspace = true }
starcoin-vm-runtime-types = { workspace = true }
starcoin-native-interface = { workspace = true }
serde = { features = ["derive"], workspace = true }
serde_bytes = { workspace = true }
rayon = { workspace = true }
num_cpus = { workspace = true }
hex = "0.4.3"
bytes = {  workspace = true }
move-bytecode-verifier = { workspace = true }


[dev-dependencies]
stdlib = { workspace = true }

[features]
default = ["metrics"]
metrics = ["starcoin-metrics"]
testing = ["move-stdlib/testing", "starcoin-frameworks/testing"]
force-deploy = []<|MERGE_RESOLUTION|>--- conflicted
+++ resolved
@@ -33,11 +33,7 @@
 starcoin-gas-schedule = { workspace = true }
 starcoin-gas-algebra = { workspace = true }
 starcoin-gas-meter = { workspace = true }
-<<<<<<< HEAD
 # starcoin-gas-algebra-ext = { workspace = true }
-serde = { features = ["derive"], workspace = true }
-=======
->>>>>>> 742afe7e
 starcoin-parallel-executor = { workspace = true }
 starcoin-vm-runtime-types = { workspace = true }
 starcoin-native-interface = { workspace = true }
