--- conflicted
+++ resolved
@@ -193,14 +193,9 @@
     amount: u128,
 ) -> Script {
     encode_transfer_script_by_token_code(
-<<<<<<< HEAD
+        version,
         recipient,
         recipient_public_key_vec,
-=======
-        version,
-        recipient,
-        auth_key_prefix,
->>>>>>> e61d56d2
         amount,
         STC_TOKEN_CODE.clone(),
     )
@@ -234,14 +229,9 @@
 ) -> SignedUserTransaction {
     crate::create_signed_txn_with_association_account(
         TransactionPayload::Script(encode_transfer_script(
-<<<<<<< HEAD
+            net.stdlib_version(),
             recipient,
             recipient_public_key_vec,
-=======
-            net.stdlib_version(),
-            recipient,
-            auth_key_prefix,
->>>>>>> e61d56d2
             amount,
         )),
         seq_num,
