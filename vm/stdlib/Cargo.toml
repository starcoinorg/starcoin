[package]
name = "stdlib"
version = "0.4.6"
authors = ["Starcoin Core Dev <dev@starcoin.org>"]
license = "Apache-2.0"
publish = false
edition = "2018"

[dependencies]
anyhow = "1.0"
bytecode-verifier = { package="bytecode-verifier", git = "https://github.com/starcoinorg/libra", version = "0.1.0",rev="b660407697decb9719c071e71e47991f78b4e903" }
datatest-stable = { package="datatest-stable", git = "https://github.com/starcoinorg/libra", rev="b660407697decb9719c071e71e47991f78b4e903" }
starcoin-crypto = { path = "../../commons/crypto"}
starcoin-vm-types = { path = "../types"}
scs = { package="starcoin-canonical-serialization", path = "../../commons/scs"}
starcoin-move-compiler = { path = "../../vm/compiler"}
move-prover = { path = "../move-prover" }
once_cell = "1.4.1"
include_dir = "0.6.0"
sha2 = "0.9.1"
log = "0.4.11"
<<<<<<< HEAD
fs_extra = "0.1.0"
clap = "2.33.3"
starcoin-config = { path = "../../config"}
=======
fs_extra = "1.2.0"
clap = "2.33.3"
>>>>>>> 7ff9c155
<|MERGE_RESOLUTION|>--- conflicted
+++ resolved
@@ -19,11 +19,6 @@
 include_dir = "0.6.0"
 sha2 = "0.9.1"
 log = "0.4.11"
-<<<<<<< HEAD
-fs_extra = "0.1.0"
+fs_extra = "1.2.0"
 clap = "2.33.3"
 starcoin-config = { path = "../../config"}
-=======
-fs_extra = "1.2.0"
-clap = "2.33.3"
->>>>>>> 7ff9c155
