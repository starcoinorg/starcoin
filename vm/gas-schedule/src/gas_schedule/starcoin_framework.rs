--- conflicted
+++ resolved
@@ -3,15 +3,9 @@
 
 use crate::gas_schedule::NativeGasParameters;
 use crate::traits::EXECUTION_GAS_MULTIPLIER as MUL;
-<<<<<<< HEAD
-use starcoin_gas_algebra::{
-    InternalGas, InternalGasPerAbstractValueUnit, InternalGasPerArg, InternalGasPerByte,
-};
 use crate::ver::gas_feature_versions::*;
-=======
 use move_core_types::gas_algebra::InternalGasPerArg;
-use starcoin_gas_algebra::{InternalGas, InternalGasPerByte};
->>>>>>> 742afe7e
+use starcoin_gas_algebra::{InternalGas, InternalGasPerAbstractValueUnit, InternalGasPerByte};
 
 // see starcoin/vm/types/src/on_chain_config/genesis_gas_schedule.rs
 // same order as from https://github.com/starcoinorg/starcoin-framework/blob/main/sources/VMConfig.move#native_schedule
@@ -21,7 +15,6 @@
     "starcoin_framework",
     NativeGasParameters => .starcoin_framework,
     [
-<<<<<<< HEAD
         // [signature_ed25519_verify_base,  "signature.ed25519_verify.base", 0 * MUL],
         [signature_ed25519_verify_per_byte: InternalGasPerByte,  "signature.ed25519_verify.per_byte", (61 + 1)* MUL],
         // [signature_ed25519_validate_key_base,  "signature.ed25519_validate_key.base", 0 * MUL],
@@ -32,11 +25,11 @@
 
         [token_name_of_base: InternalGas,  "token.name_of.base", (2002 + 1) * MUL],
 
-         // [.hash.keccak256.base, optional "hash.keccak256.base",  0 * MUL],
-        //[hash_keccak256_per_byte: InternalGasPerByte, "hash.keccak256.per_byte",  (64 + 1) *MUL],
-        //  [hash_ripemd160_base:InternalGasPerByte ,   "hash.ripemd160.base", 0 * MUL],
-        //[hash_ripemd160_per_byte: InternalGasPerByte,  "hash.ripemd160.per_byte", (64 + 1) * MUL],
-         // [signature_ec_recover_base: InternalGasPerByte,   "signature.ec_recover.base",  0 * MUL],
+        // [.hash.keccak256.base, optional "hash.keccak256.base",  0 * MUL],
+        // [hash_keccak256_per_byte: InternalGasPerByte, "hash.keccak256.per_byte",  (64 + 1) *MUL],
+        // [hash_ripemd160_base:InternalGasPerByte ,   "hash.ripemd160.base", 0 * MUL],
+        // [hash_ripemd160_per_byte: InternalGasPerByte,  "hash.ripemd160.per_byte", (64 + 1) * MUL],
+        // [signature_ec_recover_base: InternalGasPerByte,   "signature.ec_recover.base",  0 * MUL],
         [signature_ec_recover_per_byte: InternalGasPerByte,   "signature.ec_recover.per_byte", (128 + 1) * MUL],
 
            // XXX FIXME YSG, need to remove?
@@ -48,8 +41,8 @@
         [u256_div_base: InternalGas,   "u256.div.base",  (10 + 1) * MUL],
         [u256_rem_base: InternalGas,   "u256.rem.base",  (4 + 1) * MUL],
         [u256_pow_base: InternalGas,   "u256.pow.base",  (8 + 1) * MUL],
-            // XXX FIXME YSG, need to remove?
-
+
+        // XXX FIXME YSG, need to remove?
         [from_bcs_base: InternalGas,  "frombcs.base", (4 + 1)  * MUL],
         //[secp256k1_base: InternalGas,  "secp256k1.base", (4 + 1)  * MUL],
 
@@ -324,40 +317,7 @@
         [transaction_context_entry_function_payload_per_byte_in_str: InternalGasPerByte, {RELEASE_V1_12.. => "transaction_context.entry_function_payload.per_abstract_memory_unit"}, 18],
         [transaction_context_multisig_payload_base: InternalGas, {RELEASE_V1_12.. => "transaction_context.multisig_payload.base"}, 735],
         [transaction_context_multisig_payload_per_byte_in_str: InternalGasPerByte, {RELEASE_V1_12.. => "transaction_context.multisig_payload.per_abstract_memory_unit"}, 18],
-=======
-    [signature_ed25519_pubkey_base: InternalGas,  "signature.ed25519.pubkey.base", 0 * MUL],
-    [signature_ed25519_pubkey_per_byte: InternalGasPerByte,  "signature.ed25519.pubkey.per_byte", (61 + 1)* MUL],
-     [signature_ed25519_verify_base : InternalGas,  "signature.ed25519.verify.base", 0 * MUL],
-    [signature_ed25519_verify_per_byte: InternalGasPerByte,  "signature.ed25519.verify.per_byte",(26 + 1) * MUL],
-
-    [account_create_signer_base: InternalGas, "account.create_signer.base", (24 + 1) * MUL],
-    [account_destroy_signer_base: InternalGas, "account.destroy_signer.base", (212 + 1)* MUL],
-
-    [token_name_of_base: InternalGas,  "token.name_of.base", (2002 + 1) * MUL],
-
-    [hash_keccak256_base: InternalGas, "hash.keccak256.base",  0 * MUL],
-    [hash_keccak256_per_byte: InternalGasPerByte, "hash.keccak256.per_byte",  (64 + 1) *MUL],
-        [hash_ripemd160_base:InternalGas ,   "hash.ripemd160.base", 0 * MUL],
-    [hash_ripemd160_per_byte: InternalGasPerByte,  "hash.ripemd160.per_byte", (64 + 1) * MUL],
-     [signature_ec_recover_base: InternalGas,   "signature.ec_recover.base",  0 * MUL],
-    [signature_ec_recover_per_byte: InternalGasPerByte,   "signature.ec_recover.per_byte", (128 + 1) * MUL],
-
-       // XXX FIXME YSG, need to remove?
-    //[u256_from_bytes_base,   "u256.from_bytes.base",  0 * MUL],
-    [u256_from_bytes_per_byte: InternalGasPerByte,   "u256.from_bytes.per_byte", (2 + 1) * MUL],
-    [u256_add_base: InternalGas,   "u256.add.base", (4 + 1) * MUL],
-    [u256_sub_base: InternalGas,   "u256.sub.base",  (4 + 1) * MUL],
-    [u256_mul_base: InternalGas,   "u256.mul.base",  (4 + 1) * MUL],
-    [u256_div_base: InternalGas,   "u256.div.base",  (10 + 1) * MUL],
-    [u256_rem_base: InternalGas,   "u256.rem.base",  (4 + 1) * MUL],
-    [u256_pow_base: InternalGas,   "u256.pow.base",  (8 + 1) * MUL],
-        // XXX FIXME YSG, need to remove?
-
-    [util_from_bytes_base: InternalGas,  "util.from_bytes.base", (4 + 1)  * MUL],
-          [util_from_bytes_per_byte: InternalGasPerByte, "util.from_bytes.per_byte", 0],
-    [secp256k1_base: InternalGas,  "secp256k1.base", (4 + 1)  * MUL],
-                [secp256k1_ecdsa_recover: InternalGasPerArg, "secp256k1.ecdsa_recover", 5918360],
->>>>>>> 742afe7e
+
 
         [code_request_publish_base: InternalGas, "code.request_publish.base", 1838],
         [code_request_publish_per_byte: InternalGasPerByte, "code.request_publish.per_byte", 7],
