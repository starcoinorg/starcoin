// Copyright (c) The Starcoin Core Contributors
// SPDX-License-Identifier: Apache-2.0
//TODO FIXME for fuzzing Arbitrary;
#![allow(clippy::unit_arg)]
mod language_storage_ext;

pub mod account_address;
pub mod gas_schedule;

pub mod move_any;
pub mod location {
    pub use move_ir_types::location::Loc;
}

pub mod identifier {
    pub use move_core_types::identifier::{IdentStr, Identifier};
}

pub mod language_storage {
    pub use crate::language_storage_ext::{parse_module_id, FunctionId};
    pub use move_core_types::language_storage::{
        ModuleId, ResourceKey, StructTag, TypeTag, CODE_TAG, CORE_CODE_ADDRESS, RESOURCE_TAG,
    };

    /// check the filter TypeTag is match with the Target, if the filter and target both are StructTag, call `struct_tag_match`, otherwise, same as `==`
    pub fn type_tag_match(filter: &TypeTag, target: &TypeTag) -> bool {
        if let (TypeTag::Struct(filter), TypeTag::Struct(target)) = (filter, target) {
            struct_tag_match(filter, target)
        } else {
            filter == target
        }
    }

    /// check the filter StructTag is match with the target.
    pub fn struct_tag_match(filter: &StructTag, target: &StructTag) -> bool {
        if filter == target {
            return true;
        }

        if filter.address != target.address
            || filter.module != target.module
            || filter.name != target.name
        {
            return false;
        }

        if filter.type_args.is_empty() {
            return true;
        }

        if filter.type_args.len() != target.type_args.len() {
            return false;
        }

        for (filter_type_tag, target_type_tag) in
            std::iter::zip(filter.type_args.clone(), target.type_args.clone())
        {
            if !type_tag_match(&filter_type_tag, &target_type_tag) {
                return false;
            }
        }
        true
    }

    #[cfg(test)]
    mod tests {
        use crate::parser::parse_struct_tag;
        #[test]
        fn test_struct_tag_match() {
            let test_cases = vec![
                (
                    "0x1::Account::Balance<0x1::STC::STC>",
                    "0x1::Account::Balance<0x1::STC::STC>",
                    true,
                ),
                (
                    "0x1::Account::Balance<0x1::STC::STC>",
                    "0x2::Account::Balance<0x1::STC::STC>",
                    false,
                ),
                (
                    "0x1::Account::Balance<0x1::STC::STC>",
                    "0x1::Account2::Balance<0x1::STC::STC>",
                    false,
                ),
                (
                    "0x1::Account::Balance<0x1::STC::STC>",
                    "0x1::Account::Balance2<0x1::STC::STC>",
                    false,
                ),
                (
                    "0x1::Account::Balance<0x1::STC::STC>",
                    "0x1::Account::Balance<0x1::XToken::XToken>",
                    false,
                ),
                (
                    "0x1::Account::Balance",
                    "0x1::Account::Balance<0x1::STC::STC>",
                    true,
                ),
                (
                    "0x1::Test::TokenPair",
                    "0x1::Test::TokenPair<0x1::STC::STC,0x1::USD::USD>",
                    true,
                ),
                (
                    "0x1::Test::TokenPair<0x1::STC::STC>",
                    "0x1::Test::TokenPair<0x1::STC::STC,0x1::USD::USD>",
                    false,
                ),
                (
                    "0x1::Test::TypeWrapper<0x1::Test::TypeNest>",
                    "0x1::Test::TypeWrapper<0x1::Test::TypeNest<0x1::X::X>>",
                    true,
                ),
                (
                    "0x1::Test::TypeWrapper<u64>",
                    "0x1::Test::TypeWrapper<u64>",
                    true,
                ),
                (
                    "0x1::Test::TypeWrapper",
                    "0x1::Test::TypeWrapper<u64>",
                    true,
                ),
                (
                    "0x1::Test::TypeWrapper<u64>",
                    "0x1::Test::TypeWrapper<bool>",
                    false,
                ),
            ];
            for case in test_cases {
                let filter = parse_struct_tag(case.0).unwrap();
                let target = parse_struct_tag(case.1).unwrap();
                assert_eq!(
                    crate::language_storage::struct_tag_match(&filter, &target),
                    case.2,
                    "{:?} failed",
                    case
                );
            }
        }
    }
}

pub mod move_resource;

pub mod transaction_argument {
    pub use move_core_types::transaction_argument::*;
}

pub mod parser {
    pub use move_core_types::parser::{
        parse_struct_tag, parse_transaction_argument, parse_type_tag, parse_type_tags,
    };
}

#[cfg(any(test, feature = "fuzzing"))]
pub mod proptest_types;

pub mod transaction_metadata;

pub mod value {
    pub use move_core_types::value::*;
}

pub mod values {
    pub use move_vm_types::values::*;
}

pub mod loaded_data {
    pub mod runtime_types {
        pub use move_vm_types::loaded_data::runtime_types::{StructType, Type};
    }
}

pub mod file_format {
    pub use vm::file_format::*;
}

pub mod normalized {
    pub use vm::normalized::*;
}

pub mod compatibility {
    pub use vm::compatibility::*;
}

pub mod views {
    pub use vm::views::*;
}

pub mod data_cache {}

pub mod access {
    pub use vm::access::{ModuleAccess, ScriptAccess};
}

pub mod errors {
    pub use vm::errors::*;
    pub use vm::IndexKind;
}

pub mod write_set;

pub mod state_view;

pub mod transaction;

pub mod contract_event;

pub use account_address::AccountAddress as PeerId;

pub mod vm_status {
    pub use move_core_types::vm_status::*;
    pub mod sub_status {
        pub use move_core_types::vm_status::sub_status::*;
    }
}
pub mod effects {
    pub use move_core_types::effects::*;
}
pub mod bytecode_verifier {
    pub use move_bytecode_verifier::{
        dependencies, script_signature, verify_module, verify_script,
    };
}

pub mod access_path;
pub mod account_config;
pub mod block_metadata;
pub mod event;
pub mod fee_statement;
pub mod genesis_config;
pub mod on_chain_config;
pub mod on_chain_resource;
pub mod serde_helper;
pub mod sign_message;
pub mod sips;
pub mod state_store;
pub mod time;
pub mod token;
pub mod utility_coin;
#[cfg(test)]
mod unit_tests;
<<<<<<< HEAD


pub mod sub_status {
    // Native Function Error sub-codes
    pub const NFE_VECTOR_ERROR_BASE: u64 = 0;
    // Failure in BCS deserialization
    pub const NFE_BCS_SERIALIZATION_FAILURE: u64 = 0x1C5;

    pub mod unknown_invariant_violation {
        // Paranoid Type checking returns an error
        pub const EPARANOID_FAILURE: u64 = 0x1;

        // Reference safety checks failure
        pub const EREFERENCE_COUNTING_FAILURE: u64 = 0x2;
    }

    pub mod type_resolution_failure {
        // User provided typetag failed to load.
        pub const EUSER_TYPE_LOADING_FAILURE: u64 = 0x1;
    }
}
=======
mod resource_group_adapter;
>>>>>>> 742afe7e
<|MERGE_RESOLUTION|>--- conflicted
+++ resolved
@@ -243,8 +243,6 @@
 pub mod utility_coin;
 #[cfg(test)]
 mod unit_tests;
-<<<<<<< HEAD
-
 
 pub mod sub_status {
     // Native Function Error sub-codes
@@ -265,6 +263,4 @@
         pub const EUSER_TYPE_LOADING_FAILURE: u64 = 0x1;
     }
 }
-=======
 mod resource_group_adapter;
->>>>>>> 742afe7e
