// Copyright (c) The Starcoin Core Contributors
// SPDX-License-Identifier: Apache-2.0

// Copyright (c) The Diem Core Contributors
// SPDX-License-Identifier: Apache-2.0

#![forbid(unsafe_code)]

//! This crate defines [`trait StateView`](StateView).

use crate::account_config::fungible_store;
use crate::{
    account_config::{
        genesis_address, token_code::TokenCode, AccountResource, CoinStoreResource,
        FungibleStoreResource, TokenInfo, G_STC_TOKEN_CODE,
    },
    genesis_config::ChainId,
    move_resource::MoveResource,
    on_chain_config::{GlobalTimeOnChain, OnChainConfig},
    on_chain_resource::{
        dao::{Proposal, ProposalAction},
        BlockMetadata, Epoch, EpochData, EpochInfo, Treasury,
    },
    sips::SIP,
    state_store::{state_key::StateKey, StateView},
};
use anyhow::{format_err, Result};
use bytes::Bytes;
use log::warn;
use move_core_types::identifier::Identifier;
use move_core_types::{
    account_address::AccountAddress,
    language_storage::{ModuleId, StructTag},
};
use std::collections::BTreeMap;

impl<T: ?Sized> StateReaderExt for T where T: StateView {}

pub trait StateReaderExt: StateView {
    /// Get AccountResource by address
    fn get_account_resource(&self, address: AccountAddress) -> Result<AccountResource> {
        self.get_resource_type::<AccountResource>(address)
    }

    /// Get Resource by StructTag
    fn get_resource(&self, address: AccountAddress, struct_tag: &StructTag) -> Result<Bytes> {
        let rsrc_bytes = self
            .get_state_value_bytes(&StateKey::resource(&address, struct_tag)?)?
            .ok_or_else(|| {
                format_err!(
                    "Resource {:?} not exists at address:{}",
                    struct_tag,
                    address
                )
            })?;
        Ok(rsrc_bytes)
    }

    // todo(simon): remove me for performance reason
    fn get_resource_from_group(
        &self,
        group_key: &StateKey,
        resource_tag: &StructTag,
    ) -> Result<Option<Bytes>> {
        Ok(
            if let Some(group_data_blob) = self.get_state_value_bytes(&group_key)? {
<<<<<<< HEAD
                let (group_data, _blob_len) =
                    bcs_ext::from_bytes::<(BTreeMap<StructTag, Bytes>, u64)>(&group_data_blob)?;
=======
                let group_data =
                    bcs_ext::from_bytes::<BTreeMap<StructTag, Bytes>>(&group_data_blob)?;
>>>>>>> 699c738c
                group_data.get(resource_tag).cloned()
            } else {
                None
            },
        )
    }

    fn get_resource_type_bytes<R>(&self, address: AccountAddress) -> Result<Bytes>
    where
        R: MoveResource,
    {
        self.get_state_value_bytes(&StateKey::resource_typed::<R>(&address)?)?
            .ok_or_else(|| {
                format_err!(
                    "Resource {:?} {:?} not exists at address:{}",
                    R::module_identifier(),
                    R::struct_identifier(),
                    address
                )
            })
    }

    /// Get Resource by type R
    fn get_resource_type<R>(&self, address: AccountAddress) -> Result<R>
    where
        R: MoveResource,
    {
        let rsrc_bytes = self
            .get_state_value_bytes(&StateKey::resource_typed::<R>(&address)?)?
            .ok_or_else(|| {
                format_err!(
                    "Resource {:?} {:?} not exists at address:{}",
                    R::module_identifier(),
                    R::struct_identifier(),
                    address
                )
            })?;
        let rsrc = bcs_ext::from_bytes::<R>(&rsrc_bytes)?;
        Ok(rsrc)
    }

    fn get_sequence_number(&self, address: AccountAddress) -> Result<u64> {
        Ok(self.get_account_resource(address)?.sequence_number())
    }

    fn get_on_chain_config<T>(&self) -> Option<T>
    where
        T: OnChainConfig,
        Self: Sized,
    {
        T::fetch_config(self)
    }

    fn get_balance(&self, address: AccountAddress) -> Result<u128> {
        self.get_balance_by_token_code(address, G_STC_TOKEN_CODE.clone())
    }

    /// Get balance by address and coin type
    fn get_balance_by_type(&self, address: AccountAddress, type_tag: StructTag) -> Result<u128> {
        // Get from coin store
        let coin_balance = bcs_ext::from_bytes::<CoinStoreResource>(
            &self
                .get_state_value_bytes(&StateKey::resource(
                    &address,
                    &CoinStoreResource::struct_tag_for_token(type_tag.clone()),
                )?)?
                .ok_or_else(|| {
                    format_err!(
                        "CoinStoreResource not exists at address:{} for type tag:{}",
                        address,
                        type_tag
                    )
                })?,
        )?
        .coin() as u128;

        let primary_store_address = fungible_store::primary_store(&address, &type_tag.address);
        // Get from coin store
        let object_group_tag = StructTag {
            address: genesis_address(),
            module: Identifier::new("object").unwrap(),
            name: Identifier::new("ObjectGroup").unwrap(),
            type_args: vec![],
        };

        let fungible_store_tag = FungibleStoreResource::struct_tag_for_resource();
        let fungible_store_state_key =
            StateKey::resource_group(&primary_store_address, &object_group_tag);

        let fungible_balance = match self
            .get_resource_from_group(&fungible_store_state_key, &fungible_store_tag)?
        {
            Some(bytes) => bcs_ext::from_bytes::<FungibleStoreResource>(&bytes)?.balance() as u128,
            None => {
                warn!(
                    "FungibleStoreResource not exists at address:{:?} for type tag:{:?}",
                    primary_store_address, fungible_store_state_key
                );
                0
            }
        };
        Ok(coin_balance + fungible_balance)
    }

    fn get_balance_by_token_code(
        &self,
        address: AccountAddress,
        token_code: TokenCode,
    ) -> Result<u128> {
        self.get_balance_by_type(address, token_code.try_into()?)
    }

    fn get_epoch(&self) -> Result<Epoch> {
        self.get_resource_type::<Epoch>(genesis_address())
    }

    fn get_epoch_info(&self) -> Result<EpochInfo> {
        let epoch = self.get_resource_type::<Epoch>(genesis_address())?;

        let epoch_data = self.get_resource_type::<EpochData>(genesis_address())?;

        Ok(EpochInfo::new(epoch, epoch_data))
    }

    fn get_timestamp(&self) -> Result<GlobalTimeOnChain> {
        self.get_resource_type::<GlobalTimeOnChain>(genesis_address())
    }

    fn get_chain_id(&self) -> Result<ChainId> {
        self.get_resource_type::<ChainId>(genesis_address())
    }

    // Get BlockMetadata on chain (stdlib version <= 11)
    fn get_block_metadata(&self) -> Result<BlockMetadata> {
        self.get_resource_type::<BlockMetadata>(genesis_address())
    }

    fn get_code(&self, module_id: ModuleId) -> Result<Bytes> {
        self.get_state_value_bytes(&StateKey::module_id(&module_id))?
            .ok_or_else(|| format_err!("Can not find code by module_id:{}", module_id))
    }

    /// Check the sip is activated. if the sip module exist, think it is activated.
    fn is_activated(&self, sip: SIP) -> Result<bool> {
        self.get_code(sip.module_id()).map(|code| !code.is_empty())
    }

    fn get_token_info(&self, token_code: TokenCode) -> Result<TokenInfo> {
        let type_tag: StructTag = token_code.clone().try_into()?;
        let rsrc_bytes =
            self.get_resource(token_code.address, &TokenInfo::struct_tag_for(type_tag))?;
        let rsrc = bcs_ext::from_bytes::<TokenInfo>(&rsrc_bytes)?;
        Ok(rsrc)
    }

    fn get_stc_info(&self) -> Result<TokenInfo> {
        self.get_token_info(G_STC_TOKEN_CODE.clone())
    }

    fn get_treasury(&self, token_code: TokenCode) -> Result<Treasury> {
        let type_tag: StructTag = token_code.clone().try_into()?;
        let rsrc_bytes =
            self.get_resource(token_code.address, &Treasury::struct_tag_for(type_tag))?;
        let rsrc = bcs_ext::from_bytes::<Treasury>(&rsrc_bytes)?;
        Ok(rsrc)
    }

    fn get_stc_treasury(&self) -> Result<Treasury> {
        self.get_treasury(G_STC_TOKEN_CODE.clone())
    }

    //TODO update to new DAOSpace proposal
    fn get_proposal<A>(&self, token_code: TokenCode) -> Result<Proposal<A>>
    where
        A: ProposalAction,
    {
        let type_tag: StructTag = token_code.clone().try_into()?;
        let rsrc_bytes =
            self.get_resource(token_code.address, &Proposal::<A>::struct_tag_for(type_tag))?;
        let rsrc = bcs_ext::from_bytes::<Proposal<A>>(&rsrc_bytes)?;
        Ok(rsrc)
    }

    fn get_stc_proposal<A>(&self) -> Result<Proposal<A>>
    where
        A: ProposalAction,
    {
        self.get_proposal(G_STC_TOKEN_CODE.clone())
    }
}<|MERGE_RESOLUTION|>--- conflicted
+++ resolved
@@ -64,13 +64,8 @@
     ) -> Result<Option<Bytes>> {
         Ok(
             if let Some(group_data_blob) = self.get_state_value_bytes(&group_key)? {
-<<<<<<< HEAD
-                let (group_data, _blob_len) =
-                    bcs_ext::from_bytes::<(BTreeMap<StructTag, Bytes>, u64)>(&group_data_blob)?;
-=======
                 let group_data =
                     bcs_ext::from_bytes::<BTreeMap<StructTag, Bytes>>(&group_data_blob)?;
->>>>>>> 699c738c
                 group_data.get(resource_tag).cloned()
             } else {
                 None
