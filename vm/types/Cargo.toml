--- conflicted
+++ resolved
@@ -22,19 +22,11 @@
 
 proptest = { version = "1.0.0", default-features = false, optional = true }
 proptest-derive = { version = "0.3.0", default-features = false, optional = true }
-<<<<<<< HEAD
-move-core-types = { git = "https://github.com/starcoinorg/diem", rev = "5b2f9070041fd55eb7610b126bfbb3250aa8c218" }
-move-vm-types = { git = "https://github.com/starcoinorg/diem", rev = "5b2f9070041fd55eb7610b126bfbb3250aa8c218" }
-bytecode-verifier = { git = "https://github.com/starcoinorg/diem", rev = "5b2f9070041fd55eb7610b126bfbb3250aa8c218" }
-vm = { git = "https://github.com/starcoinorg/diem", rev = "5b2f9070041fd55eb7610b126bfbb3250aa8c218"}
-move-ir-types = { git = "https://github.com/starcoinorg/diem", rev = "5b2f9070041fd55eb7610b126bfbb3250aa8c218" }
-=======
 move-core-types = { git = "https://github.com/starcoinorg/diem", rev = "e3967fa3dd494bdf929ac99160f89751cac4c58b" }
 move-vm-types = { git = "https://github.com/starcoinorg/diem", rev = "e3967fa3dd494bdf929ac99160f89751cac4c58b" }
 bytecode-verifier = { git = "https://github.com/starcoinorg/diem", rev = "e3967fa3dd494bdf929ac99160f89751cac4c58b" }
 vm = { git = "https://github.com/starcoinorg/diem", rev = "e3967fa3dd494bdf929ac99160f89751cac4c58b"}
 move-ir-types = { git = "https://github.com/starcoinorg/diem", rev = "e3967fa3dd494bdf929ac99160f89751cac4c58b" }
->>>>>>> ecd99cbd
 
 bcs-ext = { package = "bcs-ext", path = "../../commons/bcs_ext" }
 starcoin-proptest-helpers = { path = "../../commons/proptest-helpers", optional = true }
@@ -47,11 +39,7 @@
 [dev-dependencies]
 proptest = "1.0.0"
 proptest-derive = "0.3.0"
-<<<<<<< HEAD
-vm = { git = "https://github.com/starcoinorg/diem", rev = "5b2f9070041fd55eb7610b126bfbb3250aa8c218", features = ["fuzzing"]}
-=======
 vm = { git = "https://github.com/starcoinorg/diem", rev = "e3967fa3dd494bdf929ac99160f89751cac4c58b", features = ["fuzzing"]}
->>>>>>> ecd99cbd
 starcoin-crypto = { path = "../../commons/crypto", features = ["fuzzing"] }
 starcoin-proptest-helpers = { path = "../../commons/proptest-helpers"}
 
