name: Build Docker
on:
<<<<<<< HEAD
=======
  workflow_dispatch:
>>>>>>> 348ff8bd
  push:
    # only build master
    branches:
      - 'master'
    paths-ignore:
      - '**.md'
  release:
    types: [ published ]

jobs:
  build-starcoin-docker:
    name: build starcoin docker
    if: github.ref == 'refs/heads/master'
    runs-on: ubuntu-latest
    steps:
      - uses: actions/checkout@v1
        with:
          submodules: recursive
<<<<<<< HEAD
      - uses: elgohr/Publish-Docker-Github-Action@master
        env:
          GIT_REV: $GITHUB_SHA
        with:
          name: starcoinorg/starcoin/
          username: $GITHUB_ACTOR
          password: ${{ secrets.GITHUB_TOKEN }}
          registry: docker.pkg.github.com
          dockerfile: docker/Dockerfile
          buildargs: GIT_REV
          tag_names: true
=======
      - uses: docker/build-push-action@v1
        with:
          push: true
          secrets: |
            GIT_AUTH_TOKEN=${{ secrets.GITHUB_TOKEN }}
          registry: docker.pkg.github.com
          dockerfile: docker/Dockerfile
          tag_with_ref: true
>>>>>>> 348ff8bd
<|MERGE_RESOLUTION|>--- conflicted
+++ resolved
@@ -1,9 +1,6 @@
 name: Build Docker
 on:
-<<<<<<< HEAD
-=======
   workflow_dispatch:
->>>>>>> 348ff8bd
   push:
     # only build master
     branches:
@@ -22,19 +19,6 @@
       - uses: actions/checkout@v1
         with:
           submodules: recursive
-<<<<<<< HEAD
-      - uses: elgohr/Publish-Docker-Github-Action@master
-        env:
-          GIT_REV: $GITHUB_SHA
-        with:
-          name: starcoinorg/starcoin/
-          username: $GITHUB_ACTOR
-          password: ${{ secrets.GITHUB_TOKEN }}
-          registry: docker.pkg.github.com
-          dockerfile: docker/Dockerfile
-          buildargs: GIT_REV
-          tag_names: true
-=======
       - uses: docker/build-push-action@v1
         with:
           push: true
@@ -42,5 +26,4 @@
             GIT_AUTH_TOKEN=${{ secrets.GITHUB_TOKEN }}
           registry: docker.pkg.github.com
           dockerfile: docker/Dockerfile
-          tag_with_ref: true
->>>>>>> 348ff8bd
+          tag_with_ref: true