[package]
authors = ["Starcoin Core Dev <dev@starcoin.org>"]
edition = "2021"
license = "Apache-2.0"
name = "starcoin-block-relayer"
publish = false
version = "1.12.5"

[dependencies]
anyhow = "1.0.41"
<<<<<<< HEAD
futures = "0.3.12"
config = { path = "../config", package = "starcoin-config" }
crypto = { package = "starcoin-crypto", git = "https://github.com/starcoinorg/starcoin-crypto", rev = "d871dfb4216f034ee334a575926c101574d9d6dc" }
logger = { path = "../commons/logger", package = "starcoin-logger" }
async-trait = "0.1"
starcoin-chain-api = { path = "../chain/api" }
starcoin-chain = { path = "../chain" }
starcoin-txpool-api = { path = "../txpool/api" }
starcoin-txpool = { path = "../txpool" }
network-api = { package = "network-api", path = "../network/api" }
starcoin-sync-api = { package = "starcoin-sync-api", path = "../sync/api" }
starcoin-sync = { package = "starcoin-sync", path = "../sync" }
starcoin-network = { path = "../network" }
bcs-ext = { package = "bcs-ext", path = "../commons/bcs_ext" }
starcoin-types = { path = "../types", package = "starcoin-types" }
starcoin-metrics = { path = "../commons/metrics" }
starcoin-network-rpc-api = { path = "../network-rpc/api" }
starcoin-service-registry = { path = "../commons/service-registry" }

[dev-dependencies]
tokio = { version = "^1", features = ["full"] }
hex = "0.4.3"
stest = { path = "../commons/stest" }
=======
async-trait = "0.1"
bcs-ext = {package = "bcs-ext", path = "../commons/bcs_ext"}
config = {path = "../config", package = "starcoin-config"}
crypto = {package = "starcoin-crypto", git = "https://github.com/starcoinorg/starcoin-crypto", rev = "d871dfb4216f034ee334a575926c101574d9d6dc"}
futures = "0.3.12"
logger = {path = "../commons/logger", package = "starcoin-logger"}
network-api = {package = "network-api", path = "../network/api"}
starcoin-chain = {path = "../chain"}
starcoin-chain-api = {path = "../chain/api"}
starcoin-metrics = {path = "../commons/metrics"}
starcoin-network = {path = "../network"}
starcoin-network-rpc-api = {path = "../network-rpc/api"}
starcoin-service-registry = {path = "../commons/service-registry"}
starcoin-sync = {package = "starcoin-sync", path = "../sync"}
starcoin-sync-api = {package = "starcoin-sync-api", path = "../sync/api"}
starcoin-time-service = {path = "../commons/time-service"}
starcoin-txpool = {path = "../txpool"}
starcoin-txpool-api = {path = "../txpool/api"}
starcoin-types = {path = "../types", package = "starcoin-types"}

[dev-dependencies]
hex = "0.4.3"
stest = {path = "../commons/stest"}
tokio = {version = "^1", features = ["full"]}
>>>>>>> 89662621
<|MERGE_RESOLUTION|>--- conflicted
+++ resolved
@@ -8,7 +8,6 @@
 
 [dependencies]
 anyhow = "1.0.41"
-<<<<<<< HEAD
 futures = "0.3.12"
 config = { path = "../config", package = "starcoin-config" }
 crypto = { package = "starcoin-crypto", git = "https://github.com/starcoinorg/starcoin-crypto", rev = "d871dfb4216f034ee334a575926c101574d9d6dc" }
@@ -27,34 +26,9 @@
 starcoin-metrics = { path = "../commons/metrics" }
 starcoin-network-rpc-api = { path = "../network-rpc/api" }
 starcoin-service-registry = { path = "../commons/service-registry" }
+starcoin-time-service = { path = "../commons/time-service" }
 
 [dev-dependencies]
 tokio = { version = "^1", features = ["full"] }
 hex = "0.4.3"
-stest = { path = "../commons/stest" }
-=======
-async-trait = "0.1"
-bcs-ext = {package = "bcs-ext", path = "../commons/bcs_ext"}
-config = {path = "../config", package = "starcoin-config"}
-crypto = {package = "starcoin-crypto", git = "https://github.com/starcoinorg/starcoin-crypto", rev = "d871dfb4216f034ee334a575926c101574d9d6dc"}
-futures = "0.3.12"
-logger = {path = "../commons/logger", package = "starcoin-logger"}
-network-api = {package = "network-api", path = "../network/api"}
-starcoin-chain = {path = "../chain"}
-starcoin-chain-api = {path = "../chain/api"}
-starcoin-metrics = {path = "../commons/metrics"}
-starcoin-network = {path = "../network"}
-starcoin-network-rpc-api = {path = "../network-rpc/api"}
-starcoin-service-registry = {path = "../commons/service-registry"}
-starcoin-sync = {package = "starcoin-sync", path = "../sync"}
-starcoin-sync-api = {package = "starcoin-sync-api", path = "../sync/api"}
-starcoin-time-service = {path = "../commons/time-service"}
-starcoin-txpool = {path = "../txpool"}
-starcoin-txpool-api = {path = "../txpool/api"}
-starcoin-types = {path = "../types", package = "starcoin-types"}
-
-[dev-dependencies]
-hex = "0.4.3"
-stest = {path = "../commons/stest"}
-tokio = {version = "^1", features = ["full"]}
->>>>>>> 89662621
+stest = { path = "../commons/stest" }