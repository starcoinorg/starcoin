use crate::difficulty_to_target_hex;
use crate::stratum::Stratum;
use byteorder::{ByteOrder, LittleEndian, WriteBytesExt};
use futures::FutureExt;
use futures::TryFutureExt;
use jsonrpc_core::serde::{Deserialize, Serialize};
use jsonrpc_core::{BoxFuture, ErrorCode, Params, Result};
use jsonrpc_derive::rpc;
use jsonrpc_pubsub::typed::Subscriber;
use jsonrpc_pubsub::{typed, PubSubMetadata, Session, SubscriptionId};
use starcoin_crypto::hash::DefaultHasher;
use starcoin_logger::prelude::*;
use starcoin_miner::SubmitSealRequest as MinerSubmitSealRequest;
use starcoin_service_registry::{ServiceRef, ServiceRequest};
use starcoin_types::block::BlockHeaderExtra;
use starcoin_types::system_events::MintBlockEvent;
use std::borrow::BorrowMut;
use std::convert::TryInto;
use std::io::Write;
use std::sync::mpsc::TrySendError;
use std::sync::Arc;

#[derive(Clone, Default, Debug)]
pub struct Metadata {
    pub session: Option<Arc<Session>>,
    pub user: Option<String>,
}

impl Metadata {
    pub fn new(session: Arc<Session>) -> Self {
        Self {
            session: Some(session),
            user: None,
        }
    }
}

impl jsonrpc_core::Metadata for Metadata {}

impl PubSubMetadata for Metadata {
    fn session(&self) -> Option<Arc<Session>> {
        self.session.clone()
    }
}

#[derive(Debug, Clone, Serialize, Deserialize)]
pub struct ShareRequest {
    pub id: String,
    pub job_id: String,
    pub nonce: String,
    pub result: String,
}

impl TryInto<MinerSubmitSealRequest> for ShareRequest {
    type Error = anyhow::Error;
    fn try_into(self) -> anyhow::Result<MinerSubmitSealRequest> {
        let nonce_temp = u32::from_str_radix(self.nonce.as_str(), 16)?;
        let mut n = Vec::new();
        let _ = n.write_u32::<LittleEndian>(nonce_temp);
        let nonce = byteorder::BigEndian::read_u32(&n);
        let extra = hex::decode(self.id)?;
        let extra: [u8; 4] = extra
            .try_into()
            .map_err(|_| anyhow::anyhow!("Failed to parse extra"))?;
        Ok(MinerSubmitSealRequest {
            nonce,
            extra: BlockHeaderExtra::new(extra),
            minting_blob: vec![],
        })
    }
}

#[derive(Clone, Debug, Serialize, Deserialize)]
pub struct SubmitResult {
    pub result: Status,
}

#[derive(Debug, PartialEq, Clone, Deserialize, Serialize)]
pub struct KeepalivedResult {
    pub result: Status,
}

#[derive(Debug, PartialEq, Clone, Deserialize, Serialize)]
pub struct Status {
    pub status: String,
}

#[allow(clippy::needless_return)]
#[rpc]
pub trait StratumRpc {
    type Metadata;
    #[rpc(name = "keepalived", raw_params)]
    fn keepalived(&self, id: Params) -> Result<KeepalivedResult>;

    #[rpc(name = "submit", raw_params)]
    fn submit(&self, share: Params) -> BoxFuture<Result<SubmitResult>>;

    #[pubsub(subscription = "job", subscribe, name = "login", raw_params)]
    fn subscribe(
        &self,
        meta: Self::Metadata,
        subscriber: typed::Subscriber<StratumJobResponse>,
        login: Params,
    );

    #[pubsub(subscription = "job", unsubscribe, name = "logout")]
    fn unsubscribe(
        &self,
        meta: Option<Self::Metadata>,
        id: SubscriptionId,
    ) -> jsonrpc_core::Result<bool>;
}

#[derive(Debug)]
pub(crate) struct SubscribeJobEvent(
    pub(crate) Subscriber<StratumJobResponse>,
    pub(crate) LoginRequest,
);

#[derive(Debug)]
pub(crate) struct Unsubscribe(pub(crate) SubscriptionId);

impl ServiceRequest for Unsubscribe {
    type Response = ();
}

impl ServiceRequest for SubscribeJobEvent {
    type Response = ();
}

#[derive(Debug, Clone)]
pub struct SubmitShareEvent(pub ShareRequest);

impl ServiceRequest for SubmitShareEvent {
    type Response = anyhow::Result<()>;
}

pub struct StratumRpcImpl {
    service: ServiceRef<Stratum>,
}

impl StratumRpcImpl {
    pub fn new(s: ServiceRef<Stratum>) -> Self {
        Self { service: s }
    }
}


#[derive(Clone, Debug, PartialEq, Deserialize, Serialize)]
pub struct LoginRequest {
    pub login: String,
    pub pass: String,
    pub agent: String,
    #[serde(skip_serializing_if = "Option::is_none")]
    pub algo: Option<Vec<String>>,
}

impl ServiceRequest for LoginRequest {
    type Response = futures::channel::oneshot::Receiver<futures::channel::mpsc::UnboundedReceiver<StratumJob>>;
}

impl LoginRequest {
    pub fn get_worker_id(&self, sub_id: u32) -> [u8; 4] {
        let mut hash = DefaultHasher::new(b"");
        hash.update(self.login.as_bytes());
        let mut output: [u8; 4] = hash.finish().to_vec()[0..4]
            .try_into()
            .expect("Hash len should have 32 bytes");
        output
            .iter_mut()
            .zip(u32::to_le_bytes(sub_id).iter())
            .for_each(|(x1, x2)| *x1 ^= *x2);
        output
    }
}

#[derive(Clone, Debug, PartialEq, Deserialize, Serialize)]
pub struct StratumJobResponse {
    #[serde(skip_serializing_if = "Option::is_none")]
    pub login: Option<LoginRequest>,
    pub id: String,
    pub status: String,
    pub job: StratumJob,
}

#[derive(Clone, Debug, PartialEq, Deserialize, Serialize)]
pub struct StratumJob {
    pub height: u64,
    pub id: String,
    pub target: String,
    pub job_id: String,
    pub blob: String,
}

impl StratumJob {
    pub fn get_extra(&self) -> anyhow::Result<BlockHeaderExtra> {
        let blob = hex::decode(&self.blob)?;
        if blob.len() != 76 {
            return Err(anyhow::anyhow!("Invalid stratum job"));
        }
        let mut extra: [u8; 4] = blob[35..39].try_into()?;

        Ok(BlockHeaderExtra::new(extra))
    }
}

impl StratumJobResponse {
    pub fn from(e: &MintBlockEvent, login: Option<LoginRequest>, worker_id: [u8; 4]) -> Self {
        let mut minting_blob = e.minting_blob.clone();
        let _ = minting_blob[35..39].borrow_mut().write_all(&worker_id);
        let worker_id_hex = hex::encode(&worker_id);
<<<<<<< HEAD
        let job_id = hex::encode(&e.minting_blob[0..8]);
=======
>>>>>>> 4ce761b8
        Self {
            login,
            id: worker_id_hex.clone(),
            status: "OK".into(),
            job: StratumJob {
<<<<<<< HEAD
                height: e.block_number,
                id: worker_id_hex,
                target: difficulty_to_target_hex(e.difficulty),
                job_id,
=======
                height: 0,
                id: worker_id_hex,
                target: difficulty_to_target_hex(e.difficulty),
                job_id: hex::encode(&e.minting_blob[0..8]),
>>>>>>> 4ce761b8
                blob: hex::encode(&minting_blob),
            },
        }
    }
}

impl StratumRpc for StratumRpcImpl {
    type Metadata = Metadata;

    fn keepalived(&self, _id: Params) -> Result<KeepalivedResult> {
        //TODO: update active time for id
        Ok(KeepalivedResult {
            result: Status {
                status: "KEEPALIVED".to_string(),
            },
        })
    }

    fn submit(&self, share_req: Params) -> BoxFuture<Result<SubmitResult>> {
        let service = self.service.clone();
        let fut = async move {
            let share_params = share_req.parse::<ShareRequest>()?;
            service.send(SubmitShareEvent(share_params)).await??;
            Ok(SubmitResult {
                result: Status {
                    status: "OK".to_string(),
                },
            })
        }
            .map_err(|e: anyhow::Error| jsonrpc_core::Error {
                code: ErrorCode::InvalidParams,
                message: e.to_string(),
                data: None,
            });
        Box::pin(fut.boxed())
    }

    fn subscribe(
        &self,
        _meta: Self::Metadata,
        subscriber: Subscriber<StratumJobResponse>,
        login: Params,
    ) {
        match login.parse::<LoginRequest>() {
            Ok(req) => {
                if let Err(e) = self.service.try_send(SubscribeJobEvent(subscriber, req)) {
                    error!(target: "stratum", "subscribe failed:{}", e)
                }
            }
            Err(e) => {
                let _ = subscriber.reject(e);
            }
        }
    }
    fn unsubscribe(
        &self,
        _meta: Option<Self::Metadata>,
        id: SubscriptionId,
    ) -> jsonrpc_core::Result<bool> {
        match self.service.try_send(Unsubscribe(id)) {
            Ok(()) => Ok(true),
            Err(TrySendError::Full(_)) => Err(jsonrpc_core::Error {
                code: jsonrpc_core::ErrorCode::InternalError,
                message: "stratum service is overloaded".to_string(),
                data: None,
            }),
            Err(TrySendError::Disconnected(_)) => Err(jsonrpc_core::Error {
                code: jsonrpc_core::ErrorCode::InternalError,
                message: "stratum service is down".to_string(),
                data: None,
            }),
        }
    }
}<|MERGE_RESOLUTION|>--- conflicted
+++ resolved
@@ -145,7 +145,6 @@
     }
 }
 
-
 #[derive(Clone, Debug, PartialEq, Deserialize, Serialize)]
 pub struct LoginRequest {
     pub login: String,
@@ -156,7 +155,8 @@
 }
 
 impl ServiceRequest for LoginRequest {
-    type Response = futures::channel::oneshot::Receiver<futures::channel::mpsc::UnboundedReceiver<StratumJob>>;
+    type Response =
+        futures::channel::oneshot::Receiver<futures::channel::mpsc::UnboundedReceiver<StratumJob>>;
 }
 
 impl LoginRequest {
@@ -198,7 +198,7 @@
         if blob.len() != 76 {
             return Err(anyhow::anyhow!("Invalid stratum job"));
         }
-        let mut extra: [u8; 4] = blob[35..39].try_into()?;
+        let extra: [u8; 4] = blob[35..39].try_into()?;
 
         Ok(BlockHeaderExtra::new(extra))
     }
@@ -209,26 +209,16 @@
         let mut minting_blob = e.minting_blob.clone();
         let _ = minting_blob[35..39].borrow_mut().write_all(&worker_id);
         let worker_id_hex = hex::encode(&worker_id);
-<<<<<<< HEAD
         let job_id = hex::encode(&e.minting_blob[0..8]);
-=======
->>>>>>> 4ce761b8
         Self {
             login,
             id: worker_id_hex.clone(),
             status: "OK".into(),
             job: StratumJob {
-<<<<<<< HEAD
-                height: e.block_number,
+                height: 0,
                 id: worker_id_hex,
                 target: difficulty_to_target_hex(e.difficulty),
                 job_id,
-=======
-                height: 0,
-                id: worker_id_hex,
-                target: difficulty_to_target_hex(e.difficulty),
-                job_id: hex::encode(&e.minting_blob[0..8]),
->>>>>>> 4ce761b8
                 blob: hex::encode(&minting_blob),
             },
         }
@@ -258,11 +248,11 @@
                 },
             })
         }
-            .map_err(|e: anyhow::Error| jsonrpc_core::Error {
-                code: ErrorCode::InvalidParams,
-                message: e.to_string(),
-                data: None,
-            });
+        .map_err(|e: anyhow::Error| jsonrpc_core::Error {
+            code: ErrorCode::InvalidParams,
+            message: e.to_string(),
+            data: None,
+        });
         Box::pin(fut.boxed())
     }
 
