<<<<<<< HEAD
[package]
name = "starcoin-stratum"
version = "1.12.5"
authors = ["Starcoin Core Dev <dev@starcoin.org>"]
edition = "2021"

[dependencies]

jsonrpc-tcp-server = { git = "https://github.com/lemonhx/jsonrpc", rev = "1d8a58e642a919af65a3d9d5ee94bca3eef321e9" }
jsonrpc-derive = { git = "https://github.com/lemonhx/jsonrpc", rev = "1d8a58e642a919af65a3d9d5ee94bca3eef321e9" }
jsonrpc-core = { git = "https://github.com/lemonhx/jsonrpc", rev = "1d8a58e642a919af65a3d9d5ee94bca3eef321e9", features = [
    "arbitrary_precision",
] }
jsonrpc-pubsub = { git = "https://github.com/lemonhx/jsonrpc", rev = "1d8a58e642a919af65a3d9d5ee94bca3eef321e9" }
jsonrpc-core-client = { git = "https://github.com/lemonhx/jsonrpc", rev = "1d8a58e642a919af65a3d9d5ee94bca3eef321e9" }
serde_json = { version = "1.0", features = ["arbitrary_precision"] }
serde = { version = "1.0.130" }
hex = { version = "0.4.3", default-features = false }
byteorder = "1.3.4"
anyhow = "1.0.41"
futures = "0.3.12"
starcoin-service-registry = { path = "../commons/service-registry" }
starcoin-types = { path = "../types" }
starcoin-miner = { path = "../miner" }
starcoin-logger = { path = "../commons/logger" }
starcoin-crypto = { git = "https://github.com/starcoinorg/starcoin-crypto", rev = "d871dfb4216f034ee334a575926c101574d9d6dc" }
starcoin-config = { path = "../config" }
[dev-dependencies]
stest = { path = "../commons/stest" }
=======
[package]
authors = ["Starcoin Core Dev <dev@starcoin.org>"]
edition = "2021"
name = "starcoin-stratum"
version = "1.12.8"

[dependencies]

anyhow = "1.0.41"
byteorder = "1.3.4"
futures = "0.3.12"
hex = {version = "0.4.3", default-features = false}
jsonrpc-core = {git = "https://github.com/starcoinorg/jsonrpc", rev = "8f457b18921c1723db6349a1bdbb14b8e376e756", features = [
  "arbitrary_precision",
]}
jsonrpc-core-client = {git = "https://github.com/starcoinorg/jsonrpc", rev = "8f457b18921c1723db6349a1bdbb14b8e376e756"}
jsonrpc-derive = {git = "https://github.com/starcoinorg/jsonrpc", rev = "8f457b18921c1723db6349a1bdbb14b8e376e756"}
jsonrpc-pubsub = {git = "https://github.com/starcoinorg/jsonrpc", rev = "8f457b18921c1723db6349a1bdbb14b8e376e756"}
jsonrpc-tcp-server = {git = "https://github.com/starcoinorg/jsonrpc", rev = "8f457b18921c1723db6349a1bdbb14b8e376e756"}
serde = {version = "1.0.130"}
serde_json = {version = "1.0", features = ["arbitrary_precision"]}
starcoin-config = {path = "../config"}
starcoin-crypto = {git = "https://github.com/starcoinorg/starcoin-crypto", rev = "d871dfb4216f034ee334a575926c101574d9d6dc"}
starcoin-logger = {path = "../commons/logger"}
starcoin-miner = {path = "../miner"}
starcoin-service-registry = {path = "../commons/service-registry"}
starcoin-types = {path = "../types"}
[dev-dependencies]
stest = {path = "../commons/stest"}
>>>>>>> 9259a76d
<|MERGE_RESOLUTION|>--- conflicted
+++ resolved
@@ -1,7 +1,6 @@
-<<<<<<< HEAD
 [package]
 name = "starcoin-stratum"
-version = "1.12.5"
+version = "1.12.9"
 authors = ["Starcoin Core Dev <dev@starcoin.org>"]
 edition = "2021"
 
@@ -27,35 +26,4 @@
 starcoin-crypto = { git = "https://github.com/starcoinorg/starcoin-crypto", rev = "d871dfb4216f034ee334a575926c101574d9d6dc" }
 starcoin-config = { path = "../config" }
 [dev-dependencies]
-stest = { path = "../commons/stest" }
-=======
-[package]
-authors = ["Starcoin Core Dev <dev@starcoin.org>"]
-edition = "2021"
-name = "starcoin-stratum"
-version = "1.12.8"
-
-[dependencies]
-
-anyhow = "1.0.41"
-byteorder = "1.3.4"
-futures = "0.3.12"
-hex = {version = "0.4.3", default-features = false}
-jsonrpc-core = {git = "https://github.com/starcoinorg/jsonrpc", rev = "8f457b18921c1723db6349a1bdbb14b8e376e756", features = [
-  "arbitrary_precision",
-]}
-jsonrpc-core-client = {git = "https://github.com/starcoinorg/jsonrpc", rev = "8f457b18921c1723db6349a1bdbb14b8e376e756"}
-jsonrpc-derive = {git = "https://github.com/starcoinorg/jsonrpc", rev = "8f457b18921c1723db6349a1bdbb14b8e376e756"}
-jsonrpc-pubsub = {git = "https://github.com/starcoinorg/jsonrpc", rev = "8f457b18921c1723db6349a1bdbb14b8e376e756"}
-jsonrpc-tcp-server = {git = "https://github.com/starcoinorg/jsonrpc", rev = "8f457b18921c1723db6349a1bdbb14b8e376e756"}
-serde = {version = "1.0.130"}
-serde_json = {version = "1.0", features = ["arbitrary_precision"]}
-starcoin-config = {path = "../config"}
-starcoin-crypto = {git = "https://github.com/starcoinorg/starcoin-crypto", rev = "d871dfb4216f034ee334a575926c101574d9d6dc"}
-starcoin-logger = {path = "../commons/logger"}
-starcoin-miner = {path = "../miner"}
-starcoin-service-registry = {path = "../commons/service-registry"}
-starcoin-types = {path = "../types"}
-[dev-dependencies]
-stest = {path = "../commons/stest"}
->>>>>>> 9259a76d
+stest = { path = "../commons/stest" }