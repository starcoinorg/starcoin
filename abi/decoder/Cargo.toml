--- conflicted
+++ resolved
@@ -20,9 +20,5 @@
 starcoin-abi-resolver = { path = "../resolver" }
 bcs-ext = { path = "../../commons/bcs_ext" }
 bcs = "0.1"
-<<<<<<< HEAD
-schemars = { git = "https://github.com/starcoinorg/schemars", rev = "6972da92f4360e1779168bb3fe0274c521d324e2" }
-=======
 ordinal = "0.3.1"
-schemars = {git = "https://github.com/starcoinorg/schemars", rev = "6972da92f4360e1779168bb3fe0274c521d324e2"}
->>>>>>> 96b05e2b
+schemars = {git = "https://github.com/starcoinorg/schemars", rev = "6972da92f4360e1779168bb3fe0274c521d324e2"}