[package]
authors = ["Starcoin Core Dev <dev@starcoin.org>"]
edition = "2021"
name = "starcoin-abi-resolver"
version = "1.12.8"

# See more keys and their definitions at https://doc.rust-lang.org/cargo/reference/manifest.html

[dependencies]
starcoin-vm-types = { path = "../../vm/types" }
starcoin-abi-types = { path = "../types" }
anyhow = "~1"
<<<<<<< HEAD
starcoin-resource-viewer = { path = "../../vm/resource-viewer" }
move-model = { git = "https://github.com/starcoinorg/move", rev = "e5a7e90a2fcfec1abd50bdfcf1d7a59f4de91790" }
=======
move-model = {git = "https://github.com/starcoinorg/move", rev = "6b81a354bb805f8e3e89f4a29b99f02bcdaf1872"}
starcoin-abi-types = {path = "../types"}
starcoin-resource-viewer = {path = "../../vm/resource-viewer"}
starcoin-vm-types = {path = "../../vm/types"}
>>>>>>> 9259a76d
[dev-dependencies]
stdlib = { path = "../../vm/stdlib" }
serde_json = "1"
test-helper = { path = "../../test-helper" }<|MERGE_RESOLUTION|>--- conflicted
+++ resolved
@@ -2,7 +2,7 @@
 authors = ["Starcoin Core Dev <dev@starcoin.org>"]
 edition = "2021"
 name = "starcoin-abi-resolver"
-version = "1.12.8"
+version = "1.12.9"
 
 # See more keys and their definitions at https://doc.rust-lang.org/cargo/reference/manifest.html
 
@@ -10,15 +10,8 @@
 starcoin-vm-types = { path = "../../vm/types" }
 starcoin-abi-types = { path = "../types" }
 anyhow = "~1"
-<<<<<<< HEAD
 starcoin-resource-viewer = { path = "../../vm/resource-viewer" }
 move-model = { git = "https://github.com/starcoinorg/move", rev = "e5a7e90a2fcfec1abd50bdfcf1d7a59f4de91790" }
-=======
-move-model = {git = "https://github.com/starcoinorg/move", rev = "6b81a354bb805f8e3e89f4a29b99f02bcdaf1872"}
-starcoin-abi-types = {path = "../types"}
-starcoin-resource-viewer = {path = "../../vm/resource-viewer"}
-starcoin-vm-types = {path = "../../vm/types"}
->>>>>>> 9259a76d
 [dev-dependencies]
 stdlib = { path = "../../vm/stdlib" }
 serde_json = "1"
