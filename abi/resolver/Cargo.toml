--- conflicted
+++ resolved
@@ -8,17 +8,10 @@
 
 [dependencies]
 anyhow = "~1"
-<<<<<<< HEAD
 move-model = { git = "https://github.com/starcoinorg/move", rev = "3d15607d706d3cc1f03427205444c539def45b89" }
 starcoin-abi-types = { path = "../types" }
 starcoin-resource-viewer = { path = "../../vm/resource-viewer" }
 starcoin-vm-types = { path = "../../vm/types" }
-=======
-move-model = {git = "https://github.com/starcoinorg/move", rev = "95a4d7a4314efb819957c0f5a7bb2607ff3b32f1"}
-starcoin-abi-types = {path = "../types"}
-starcoin-resource-viewer = {path = "../../vm/resource-viewer"}
-starcoin-vm-types = {path = "../../vm/types"}
->>>>>>> 098adf0c
 [dev-dependencies]
 serde_json = "1"
 stdlib = {path = "../../vm/stdlib"}
