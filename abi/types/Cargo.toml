--- conflicted
+++ resolved
@@ -8,20 +8,10 @@
 # See more keys and their definitions at https://doc.rust-lang.org/cargo/reference/manifest.html
 
 [dependencies]
-<<<<<<< HEAD
 starcoin-vm-types = { path = "../../vm/types" }
 anyhow = "~1"
 serde = "~1"
 serde_bytes = "0.11"
 serde_json = "~1"
 hex = "0.4"
-schemars = { git = "https://github.com/starcoinorg/schemars", rev = "6972da92f4360e1779168bb3fe0274c521d324e2" }
-=======
-anyhow = "~1"
-hex = "0.4"
-schemars = {git = "https://github.com/starcoinorg/schemars", rev = "6972da92f4360e1779168bb3fe0274c521d324e2"}
-serde = "~1"
-serde_bytes = "0.11"
-serde_json = "~1"
-starcoin-vm-types = {path = "../../vm/types"}
->>>>>>> 89662621
+schemars = { git = "https://github.com/starcoinorg/schemars", rev = "6972da92f4360e1779168bb3fe0274c521d324e2" }